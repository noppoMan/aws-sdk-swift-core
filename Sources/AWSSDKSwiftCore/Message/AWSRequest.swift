//
//  AWSRequest.swift
//  AWSSDKSwift
//
//  Created by Yuki Takei on 2017/04/07.
//
//

import Foundation
import NIO
import NIOTLS
import NIOHTTP1

public protocol AWSServiceMiddleware {
    func chain(request: AWSRequest) throws -> AWSRequest
    func chain(responseBody: Body) throws -> Body
}

public extension AWSServiceMiddleware {
    func chain(request: AWSRequest) throws -> AWSRequest {
        return request
    }
    func chain(responseBody: Body) throws -> Body {
        return responseBody
    }
}

extension URL {
    public var hostWithPort: String? {
        guard var host = self.host else {
            return nil
        }
        if let port = self.port {
            host+=":\(port)"
        }
        return host
    }
}

extension HTTPRequestHead {
    var hostWithPort: String? {
        return URL(string: uri)?.hostWithPort
    }

    var host: String? {
        return URL(string: uri)?.host
    }

    var port: Int? {
        return URL(string: uri)?.port
    }
}

public struct AWSRequest {
    public let region: Region
    public var url: URL
    public let serviceProtocol: ServiceProtocol
    public let service: String
    public let amzTarget: String?
    public let operation: String
    public let httpMethod: String
    public var httpHeaders: [String: Any?] = [:]
    public var body: Body
    public let middlewares: [AWSServiceMiddleware]

    public init(region: Region = .useast1, url: URL, serviceProtocol: ServiceProtocol, service: String, amzTarget: String? = nil, operation: String, httpMethod: String, httpHeaders: [String: Any?] = [:], body: Body = .empty, middlewares: [AWSServiceMiddleware] = []) {
        self.region = region
        self.url = url
        self.serviceProtocol = serviceProtocol
        self.service = service
        self.amzTarget = amzTarget
        self.operation = operation
        self.httpMethod = httpMethod
        self.httpHeaders = httpHeaders
        self.body = body
        self.middlewares = middlewares
    }

    public mutating func addValue(_ value: String, forHTTPHeaderField field: String) {
        httpHeaders[field] = value
    }

    func toNIORequest() throws -> HTTPClient.Request {
        var awsRequest = self
        for middleware in middlewares {
            awsRequest = try middleware.chain(request: awsRequest)
        }

        var headers: [String:String] = [:]
        for (key, value) in awsRequest.httpHeaders {
            guard let value = value else { continue }
            headers[key] = "\(value)"
        }

        if let target = awsRequest.amzTarget {
            headers["x-amz-target"] = "\(target).\(awsRequest.operation)"
        }

        switch awsRequest.httpMethod {
        case "GET","HEAD":
            break
        default:
            switch serviceProtocol.type {
            case .json:
                headers["Content-Type"] = serviceProtocol.contentTypeString
            case .restjson:
                if case .buffer(_) = body {
                    headers["Content-Type"] = "binary/octet-stream"
                } else {
                    headers["Content-Type"] = "application/json"
                }
            case .query:
                headers["Content-Type"] = "application/x-www-form-urlencoded; charset=utf-8"
            case .other(let service):
                if service == "ec2" {
                    headers["Content-Type"] = "application/x-www-form-urlencoded; charset=utf-8"
                }
            default:
                break
            }

            headers["Content-Type"] = headers["Content-Type"] ?? "application/octet-stream"
        }

        var head = HTTPRequestHead(
          version: HTTPVersion(major: 1, minor: 1),
          method: nioHTTPMethod(from: awsRequest.httpMethod),
          uri: awsRequest.url.absoluteString
        )
        let generatedHeaders = headers.map { ($0, $1) }
        head.headers = HTTPHeaders(generatedHeaders)

<<<<<<< HEAD
        return HTTPClient.Request(head: head, body: try awsRequest.body.asData() ?? Data())
=======
        return Request(head: head, body: awsRequest.body.asData() ?? Data())
>>>>>>> 38d0796d
    }

    fileprivate func nioHTTPMethod(from: String) -> HTTPMethod {
        switch from {
        case "HEAD":
            return .HEAD
        case "GET":
            return .GET
        case "POST":
            return .POST
        case "PUT":
            return .PUT
        case "PATCH":
            return .PATCH
        case "DELETE":
            return .DELETE
        default:
            return .GET
        }
    }
}<|MERGE_RESOLUTION|>--- conflicted
+++ resolved
@@ -130,11 +130,7 @@
         let generatedHeaders = headers.map { ($0, $1) }
         head.headers = HTTPHeaders(generatedHeaders)
 
-<<<<<<< HEAD
-        return HTTPClient.Request(head: head, body: try awsRequest.body.asData() ?? Data())
-=======
-        return Request(head: head, body: awsRequest.body.asData() ?? Data())
->>>>>>> 38d0796d
+        return HTTPClient.Request(head: head, body: awsRequest.body.asData() ?? Data())
     }
 
     fileprivate func nioHTTPMethod(from: String) -> HTTPMethod {
