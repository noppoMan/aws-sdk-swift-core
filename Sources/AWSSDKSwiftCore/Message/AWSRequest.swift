--- conflicted
+++ resolved
@@ -74,17 +74,8 @@
         httpHeaders[field] = value
     }
 
-<<<<<<< HEAD
-    func toNIORequest() throws -> HTTPClient.Request {
-        var awsRequest = self
-        for middleware in middlewares {
-            awsRequest = try middleware.chain(request: awsRequest)
-        }
-
-=======
     /// Create HTTP Client request from AWSRequest
     func toNIORequest() throws -> HTTPClient.Request {
->>>>>>> 42fb8423
         var headers: [String:String] = [:]
         for (key, value) in httpHeaders {
             //guard let value = value else { continue }
@@ -125,12 +116,9 @@
         let generatedHeaders = headers.map { ($0, $1) }
         head.headers = HTTPHeaders(generatedHeaders)
 
-<<<<<<< HEAD
-        return HTTPClient.Request(head: head, body: awsRequest.body.asData() ?? Data())
-=======
         return HTTPClient.Request(head: head, body: body.asData() ?? Data())
     }
-    
+
     // return new request with middleware applied
     func applyMiddlewares(_ middlewares: [AWSServiceMiddleware]) throws -> AWSRequest {
         var awsRequest = self
@@ -139,7 +127,6 @@
             awsRequest = try middleware.chain(request: awsRequest)
         }
         return awsRequest
->>>>>>> 42fb8423
     }
 
     // Convert string to NIO HTTP Method
