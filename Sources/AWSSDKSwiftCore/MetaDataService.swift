--- conflicted
+++ resolved
@@ -21,7 +21,7 @@
 /// Object managing accessing of AWS credentials from various sources
 public struct MetaDataService {
 
-    /// return future holding a credential provider 
+    /// return future holding a credential provider
     public static func getCredential(eventLoopGroup: EventLoopGroup) throws -> Future<CredentialProvider> {
         if let ecsCredentialProvider = ECSMetaDataServiceProvider() {
             return ecsCredentialProvider.getCredential(eventLoopGroup: eventLoopGroup)
@@ -45,7 +45,7 @@
 }
 
 extension MetaDataServiceProvider {
-    
+
     /// make HTTP request
     func request(host: String, uri: String, timeout: TimeInterval, eventLoopGroup: EventLoopGroup) -> Future<HTTPClient.Response> {
         let client = HTTPClient(eventLoopGroupProvider: .shared(eventLoopGroup))
@@ -67,7 +67,7 @@
 
         return futureResponse
     }
-    
+
     /// decode response return by metadata service
     func decodeCredential(_ data: Data) -> CredentialProvider {
         do {
@@ -116,18 +116,18 @@
             case roleArn = "RoleArn"
         }
     }
-    
+
     typealias MetaData = ECSMetaData
-    
+
     static var containerCredentialsUri = ProcessInfo.processInfo.environment["AWS_CONTAINER_CREDENTIALS_RELATIVE_URI"]
     static var host = "169.254.170.2"
     var uri: String
- 
+
     init?() {
         guard let uri = ECSMetaDataServiceProvider.containerCredentialsUri else {return nil}
         self.uri = "http://\(ECSMetaDataServiceProvider.host)\(uri)"
     }
-    
+
     func getCredential(eventLoopGroup: EventLoopGroup) -> Future<CredentialProvider> {
         return request(host: ECSMetaDataServiceProvider.host, uri: uri, timeout: 2, eventLoopGroup: eventLoopGroup)
             .map { response in
@@ -140,7 +140,7 @@
 
 /// Provide AWS credentials for instances
 struct InstanceMetaDataServiceProvider: MetaDataServiceProvider {
-    
+
     struct InstanceMetaData: MetaDataContainer {
         let accessKeyId: String
         let secretAccessKey: String
@@ -171,13 +171,13 @@
     }
 
     typealias MetaData = InstanceMetaData
-    
+
     static let instanceMetadataUri = "/latest/meta-data/iam/security-credentials/"
     static var host = "169.254.169.254"
     static var baseURLString: String {
         return "http://\(host)\(instanceMetadataUri)"
     }
-    
+
     func uri(eventLoopGroup: EventLoopGroup) -> Future<String> {
         // instance service expects absoluteString as uri...
         return request(host: InstanceMetaDataServiceProvider.host, uri:InstanceMetaDataServiceProvider.baseURLString, timeout: 2, eventLoopGroup: eventLoopGroup)
@@ -202,8 +202,5 @@
         }
     }
 }
-<<<<<<< HEAD
-=======
-
-#endif // os(Linux)
->>>>>>> c639b2ba
+
+#endif // os(Linux)