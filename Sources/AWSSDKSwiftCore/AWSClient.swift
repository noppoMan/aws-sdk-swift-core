--- conflicted
+++ resolved
@@ -121,19 +121,8 @@
         return futureResponse
     }
 
-<<<<<<< HEAD
     private func createHTTPClient(for nioRequest: HTTPClient.Request) -> HTTPClient {
-        let client: HTTPClient
-        if let _ = self._endpoint {
-            client = HTTPClient(hostname: nioRequest.head.host!, port: nioRequest.head.port ?? 443)
-        } else {
-            client = HTTPClient(hostname: nioRequest.head.hostWithPort!, port: 443)
-        }
-        return client
-=======
-    private func createHTTPClient(for nioRequest: Request) -> HTTPClient {
         return HTTPClient(hostname: nioRequest.head.hostWithPort!, port: nioRequest.head.port ?? 443)
->>>>>>> 27f39e9a
     }
 }
 
