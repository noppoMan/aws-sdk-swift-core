--- conflicted
+++ resolved
@@ -130,13 +130,8 @@
                 return try self.createNioRequest(awsRequest)
             }.flatMap { nioRequest in
                 return self.invoke(nioRequest)
-<<<<<<< HEAD
             }.flatMapThrowing { response in
-                return try self.validateCode(response: response)
-=======
-            }.thenThrowing { response in
                 return try self.validate(response: response)
->>>>>>> e415e222
             }
     }
 
@@ -151,13 +146,8 @@
                 return try self.createNioRequest(awsRequest)
             }.flatMap { nioRequest in
                 return self.invoke(nioRequest)
-<<<<<<< HEAD
             }.flatMapThrowing { response in
-                return try self.validateCode(response: response)
-=======
-            }.thenThrowing { response in
                 return try self.validate(response: response)
->>>>>>> e415e222
             }
     }
 
@@ -296,7 +286,7 @@
 
         // validate input parameters
         try input.validate()
-        
+
         guard let baseURL = URL(string: "\(endpoint)"), let _ = baseURL.hostWithPort else {
             throw RequestError.invalidURL("\(endpoint) must specify url host and scheme")
         }
@@ -502,18 +492,18 @@
         } else {
             raw = false
         }
-        
+
         var awsResponse = try AWSResponse(from: response, serviceProtocolType: serviceProtocol.type, raw: raw)
-        
+
         try validateCode(response: awsResponse)
 
         awsResponse = try hypertextApplicationLanguageProcess(response: awsResponse, members: Output._members)
-        
+
         // do we need to fix up the response before processing it
         for middleware in middlewares {
             awsResponse = try middleware.chain(response: awsResponse)
         }
-        
+
         let decoder = DictionaryDecoder()
 
         var outputDict: [String: Any] = [:]
@@ -557,18 +547,13 @@
 
         for (key, value) in awsResponse.headers {
             let headerParams = Output.headerParams
-<<<<<<< HEAD
-            if let index = headerParams.firstIndex(where: { $0.key.lowercased() == key.description.lowercased() }) {
-                if let number = Double(value) {
-=======
-            if let index = headerParams.index(where: { $0.key.lowercased() == key.lowercased() }) {
+            if let index = headerParams.firstIndex(where: { $0.key.lowercased() == key.lowercased() }) {
                 // check we can convert to a String. If not just put value straight into output dictionary
                 guard let stringValue = value as? String else {
                     outputDict[headerParams[index].key] = value
                     continue
                 }
                 if let number = Double(stringValue) {
->>>>>>> e415e222
                     outputDict[headerParams[index].key] = number.truncatingRemainder(dividingBy: 1) == 0 ? Int(number) : number
                 } else if let boolean = Bool(stringValue) {
                     outputDict[headerParams[index].key] = boolean
@@ -586,7 +571,7 @@
         let awsResponse = try AWSResponse(from: response, serviceProtocolType: serviceProtocol.type)
         try validateCode(response: awsResponse)
     }
-    
+
     /// validate http status code. If it is an error then throw an Error object
     private func validateCode(response: AWSResponse) throws {
         guard (200..<300).contains(response.status.code) else {
@@ -604,17 +589,17 @@
                     guard let representations = try Representation.from(json: data).representations(for: rel) else {
                         continue
                     }
-                    
+
                     guard let hint = members.filter({ $0.location?.name == rel }).first else {
                         continue
                     }
-                    
+
                     switch hint.type {
                     case .list:
                         let properties : [[String: Any]] = try representations.map({
                             var props = $0.properties
                             var linkMap: [String: [Link]] = [:]
-                            
+
                             for link in $0.links {
                                 let key = link.rel.camelCased(separator: ":")
                                 if linkMap[key] == nil {
@@ -622,7 +607,7 @@
                                 }
                                 linkMap[key]?.append(link)
                             }
-                            
+
                             for (key, links) in linkMap {
                                 var dict: [String: Any] = [:]
                                 for link in links {
@@ -641,11 +626,11 @@
                                 }
                                 props[key] = dict
                             }
-                            
+
                             return props
                         })
                         dictionary[rel] = properties
-                        
+
                     default:
                         dictionary[rel] = representations.map({ $0.properties }).first ?? [:]
                     }
@@ -659,21 +644,9 @@
         }
         return response
     }
-<<<<<<< HEAD
-
-    private func createError(for response: Response, withComputedBody body: Body, withRawData data: Data) -> Error {
-        let bodyDict: [String: Any] = (try? body.asDictionary()) ?? [:]
-=======
-    
-    /// create error from Response
+
     private func createError(for response: AWSResponse) -> Error {
-        let bodyDict: [String: Any]
-        if let dict = try? response.body.asDictionary() {
-            bodyDict = dict ?? [:]
-        } else {
-            bodyDict = [:]
-        }
->>>>>>> e415e222
+        let bodyDict: [String: Any] = (try? response.body.asDictionary()) ?? [:]
 
         var code: String?
         var message: String?
@@ -719,7 +692,7 @@
 
             return AWSResponseError(errorCode: errorCode, message: message)
         }
-        
+
         let rawBodyString : String?
         if let rawBody = response.body.asData() {
             rawBodyString = String(data: rawBody, encoding: .utf8)
