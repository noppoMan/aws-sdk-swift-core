//===----------------------------------------------------------------------===//
//
// This source file is part of the AWSSDKSwift open source project
//
// Copyright (c) 2017-2020 the AWSSDKSwift project authors
// Licensed under Apache License v2.0
//
// See LICENSE.txt for license information
// See CONTRIBUTORS.txt for the list of AWSSDKSwift project authors
//
// SPDX-License-Identifier: Apache-2.0
//
//===----------------------------------------------------------------------===//

import AsyncHTTPClient
import NIO
import NIOHTTP1
import NIOTransportServices
import class  Foundation.ProcessInfo
import class  Foundation.JSONSerialization
import class  Foundation.JSONDecoder
import struct Foundation.Data
import struct Foundation.Date
import struct Foundation.URL
import struct Foundation.URLComponents
import struct Foundation.URLQueryItem
import struct Foundation.CharacterSet

/// This is the workhorse of aws-sdk-swift-core. You provide it with a `AWSShape` Input object, it converts it to `AWSRequest` which is then converted to a raw `HTTPClient` Request. This is then sent to AWS. When the response from AWS is received if it is successful it is converted to a `AWSResponse` which is then decoded to generate a `AWSShape` Output object. If it is not successful then `AWSClient` will throw an `AWSErrorType`.
public final class AWSClient {

    public enum ClientError: Swift.Error {
        case invalidURL(String)
    }

<<<<<<< HEAD
    /// Specifies how `HTTPClient` will be created and establishes lifecycle ownership.
    public enum HTTPClientProvider {
        /// `HTTPClient` will be provided by the user. Owner of this group is responsible for its lifecycle. Any HTTPClient that conforms to
        /// `AWSHTTPClient` can be specified here including AsyncHTTPClient
        case shared(AWSHTTPClient)
        /// `HTTPClient` will be created by the client. When `deinit` is called, created `HTTPClient` will be shut down as well.
        case createNew
=======
    enum InternalError: Swift.Error {
        case httpResponseError(AWSHTTPResponse)
    }

    /// Specifies how `EventLoopGroup` will be created and establishes lifecycle ownership.
    public enum EventLoopGroupProvider {
        /// `EventLoopGroup` will be provided by the user. Owner of this group is responsible for its lifecycle.
        case shared(EventLoopGroup)
        /// `EventLoopGroup` will be created by the client. When `syncShutdown` is called, created `EventLoopGroup` will be shut down as well.
        case useAWSClientShared
>>>>>>> 011d9f6f
    }

    let credentialProvider: CredentialProvider

    let signingName: String

    let apiVersion: String

    let amzTarget: String?

    let service: String

    public let endpoint: String

    public let region: Region

    let serviceProtocol: ServiceProtocol

    let serviceEndpoints: [String: String]

    let partitionEndpoint: String?

    let middlewares: [AWSServiceMiddleware]

    var possibleErrorTypes: [AWSErrorType.Type]

    /// HTTP client used by AWSClient
    public let httpClient: AWSHTTPClient

    let httpClientProvider: HTTPClientProvider

<<<<<<< HEAD
    /// EventLoopGroup used by AWSClient
    public var eventLoopGroup: EventLoopGroup { return httpClient.eventLoopGroup }
=======
    let retryController: RetryController

    private static let sharedEventLoopGroup: EventLoopGroup = createEventLoopGroup()

    /// create an eventLoopGroup
    static func createEventLoopGroup() -> EventLoopGroup {
        #if canImport(Network)
            if #available(OSX 10.15, iOS 12.0, tvOS 12.0, watchOS 6.0, *) {
                return NIOTSEventLoopGroup()
            }
        #endif
        return MultiThreadedEventLoopGroup(numberOfThreads: System.coreCount)
    }
>>>>>>> 011d9f6f

    /// Initialize an AWSClient struct
    /// - parameters:
    ///     - accessKeyId: Public access key provided by AWS
    ///     - secretAccessKey: Private access key provided by AWS
    ///     - sessionToken: Token provided by STS.AssumeRole() which allows access to another AWS account
    ///     - region: Region of server you want to communicate with
    ///     - amzTarget: "x-amz-target" header value
    ///     - service: Name of service endpoint
    ///     - signingName: Name that all AWS requests are signed with
    ///     - serviceProtocol: protocol of service (.json, .xml, .query etc)
    ///     - apiVersion: "Version" header value
    ///     - endpoint: Custom endpoint URL to use instead of standard AWS servers
    ///     - serviceEndpoints: Dictionary of region to endpoints URLs
    ///     - partitionEndpoint: Default endpoint to use
    ///     - retryCalculator: Object returning whether retries should be attempted. Possible options are NoRetry(), ExponentialRetry() or JitterRetry()
    ///     - middlewares: Array of middlewares to apply to requests and responses
    ///     - possibleErrorTypes: Array of possible error types that the client can throw
<<<<<<< HEAD
    ///     - httpClientProvider: HTTPClient to use. Use `useAWSClientShared` if the client shall manage its own HTTPClient.
    public init(
        accessKeyId: String? = nil,
        secretAccessKey: String? = nil,
        sessionToken: String? = nil,
        region givenRegion: Region?,
        amzTarget: String? = nil,
        service: String,
        signingName: String? = nil,
        serviceProtocol: ServiceProtocol,
        apiVersion: String,
        endpoint: String? = nil,
        serviceEndpoints: [String: String] = [:],
        partitionEndpoint: String? = nil,
        middlewares: [AWSServiceMiddleware] = [],
        possibleErrorTypes: [AWSErrorType.Type]? = nil,
        httpClientProvider: HTTPClientProvider
    ) {
=======
    ///     - eventLoopGroupProvider: EventLoopGroup to use. Use `useAWSClientShared` if the client shall manage its own EventLoopGroup.
    public init(accessKeyId: String? = nil, secretAccessKey: String? = nil, sessionToken: String? = nil, region givenRegion: Region?, amzTarget: String? = nil, service: String, signingName: String? = nil, serviceProtocol: ServiceProtocol, apiVersion: String, endpoint: String? = nil, serviceEndpoints: [String: String] = [:], partitionEndpoint: String? = nil, retryController: RetryController = NoRetry(), middlewares: [AWSServiceMiddleware] = [], possibleErrorTypes: [AWSErrorType.Type]? = nil, eventLoopGroupProvider: EventLoopGroupProvider) {
>>>>>>> 011d9f6f
        if let _region = givenRegion {
            region = _region
        }
        else if let partitionEndpoint = partitionEndpoint {
            if partitionEndpoint == "aws-global" {
                region = .useast1
            } else {
                region = Region(rawValue: partitionEndpoint)
            }
        } else if let defaultRegion = ProcessInfo.processInfo.environment["AWS_DEFAULT_REGION"] {
            region = Region(rawValue: defaultRegion)
        } else {
            region = .useast1
        }

        // setup httpClient
        self.httpClientProvider = httpClientProvider
        switch httpClientProvider {
        case .shared(let providedHTTPClient):
            self.httpClient = providedHTTPClient
        case .createNew:
            self.httpClient = AWSClient.createHTTPClient()
        }

        let eventLoopGroup = self.httpClient.eventLoopGroup
        // create credentialProvider
        if let accessKey = accessKeyId, let secretKey = secretAccessKey {
            let credential = StaticCredential(accessKeyId: accessKey, secretAccessKey: secretKey, sessionToken: sessionToken)
            self.credentialProvider = StaticCredentialProvider(credential: credential, eventLoopGroup: eventLoopGroup)
        } else if let ecredential = EnvironmentCredential() {
            let credential = ecredential
            self.credentialProvider = StaticCredentialProvider(credential: credential, eventLoopGroup: eventLoopGroup)
        } else if let scredential = try? SharedCredential() {
            let credential = scredential
            self.credentialProvider = StaticCredentialProvider(credential: credential, eventLoopGroup: eventLoopGroup)
        } else {
            self.credentialProvider = MetaDataCredentialProvider(httpClient: self.httpClient)
        }

        self.signingName = signingName ?? service
        self.apiVersion = apiVersion
        self.service = service
        self.amzTarget = amzTarget
        self.serviceProtocol = serviceProtocol
        self.serviceEndpoints = serviceEndpoints
        self.partitionEndpoint = partitionEndpoint
        self.middlewares = middlewares
        self.possibleErrorTypes = possibleErrorTypes ?? []
        self.retryController = retryController

        // work out endpoint, if provided use that otherwise
        if let endpoint = endpoint {
            self.endpoint = endpoint
        } else {
            let serviceHost: String
            if let serviceEndpoint = serviceEndpoints[region.rawValue] {
                serviceHost = serviceEndpoint
            } else if let partitionEndpoint = partitionEndpoint, let globalEndpoint = serviceEndpoints[partitionEndpoint] {
                serviceHost = globalEndpoint
            } else {
                serviceHost = "\(service).\(region.rawValue).amazonaws.com"
            }
            self.endpoint = "https://\(serviceHost)"
        }
    }
    
    deinit {
        // if httpClient was created by AWSClient then it is required to shutdown the httpClient
        if case .createNew = httpClientProvider {
            do {
                try httpClient.syncShutdown()
            } catch {
                print("Error shutting down HTTP client: \(error)")
            }
        }
    }
}

// invoker
extension AWSClient {

    /// invoke HTTP request
    fileprivate func invoke(_ httpRequest: AWSHTTPRequest) -> EventLoopFuture<AWSHTTPResponse> {
        let eventloop = self.eventLoopGroup.next()
        let promise = eventloop.makePromise(of: AWSHTTPResponse.self)

        func execute(_ httpRequest: AWSHTTPRequest, attempt: Int) {
            // execute HTTP request
            _ = httpClient.execute(request: httpRequest, timeout: .seconds(5))
                .flatMapThrowing { (response) throws -> Void in
                    // if it returns an HTTP status code outside 2xx then throw an error
                    guard (200..<300).contains(response.status.code) else { throw AWSClient.InternalError.httpResponseError(response) }
                    promise.succeed(response)
                }
                .flatMapErrorThrowing { (error)->Void in
                    // If I get a retry wait time for this error then attempt to retry request
                    if let retryTime = self.retryController.getRetryWaitTime(error: error, attempt: attempt) {
                        // schedule task for retrying AWS request
                        eventloop.scheduleTask(in: retryTime) {
                            execute(httpRequest, attempt: attempt + 1)
                        }
                    } else if case AWSClient.InternalError.httpResponseError(let response) = error {
                        // if there was no retry and error was a response status code then attempt to convert to AWS error
                        promise.fail(self.createError(for: response))
                    } else {
                        promise.fail(error)
                    }
            }
        }

        execute(httpRequest, attempt: 0)

        return promise.futureResult
    }

    /// create HTTPClient
    fileprivate static func createHTTPClient() -> AWSHTTPClient {
        #if canImport(Network)
        if #available(OSX 10.14, iOS 12.0, tvOS 12.0, watchOS 6.0, *) {
            return NIOTSHTTPClient(eventLoopGroupProvider: .createNew)
        }
        #endif
        return AsyncHTTPClient.HTTPClient(eventLoopGroupProvider: .createNew)
    }

}

// public facing apis
extension AWSClient {

    /// send a request with an input object and return a future with an empty response
    /// - parameters:
    ///     - operationName: Name of the AWS operation
    ///     - path: path to append to endpoint URL
    ///     - httpMethod: HTTP method to use ("GET", "PUT", "PUSH" etc)
    ///     - input: Input object
    /// - returns:
    ///     Empty Future that completes when response is received
    public func send<Input: AWSEncodableShape>(operation operationName: String, path: String, httpMethod: String, input: Input) -> EventLoopFuture<Void> {

        return credentialProvider.getCredential().flatMapThrowing { credential in
            let signer = AWSSigner(credentials: credential, name: self.signingName, region: self.region.rawValue)
            let awsRequest = try self.createAWSRequest(
                        operation: operationName,
                        path: path,
                        httpMethod: httpMethod,
                        input: input)
            return awsRequest.createHTTPRequest(signer: signer)
        }.flatMap { request in
            return self.invoke(request)
        }.map { _ in
            return
        }
    }

    /// send an empty request and return a future with an empty response
    /// - parameters:
    ///     - operationName: Name of the AWS operation
    ///     - path: path to append to endpoint URL
    ///     - httpMethod: HTTP method to use ("GET", "PUT", "PUSH" etc)
    /// - returns:
    ///     Empty Future that completes when response is received
    public func send(operation operationName: String, path: String, httpMethod: String) -> EventLoopFuture<Void> {

        return credentialProvider.getCredential().flatMapThrowing { credential in
            let signer = AWSSigner(credentials: credential, name: self.signingName, region: self.region.rawValue)
            let awsRequest = try self.createAWSRequest(
                        operation: operationName,
                        path: path,
                        httpMethod: httpMethod)
            return awsRequest.createHTTPRequest(signer: signer)
        }.flatMap { request in
            return self.invoke(request)
        }.map { _ in
            return
        }
    }

    /// send an empty request and return a future with the output object generated from the response
    /// - parameters:
    ///     - operationName: Name of the AWS operation
    ///     - path: path to append to endpoint URL
    ///     - httpMethod: HTTP method to use ("GET", "PUT", "PUSH" etc)
    /// - returns:
    ///     Future containing output object that completes when response is received
    public func send<Output: AWSDecodableShape>(operation operationName: String, path: String, httpMethod: String) -> EventLoopFuture<Output> {

        return credentialProvider.getCredential().flatMapThrowing { credential in
            let signer = AWSSigner(credentials: credential, name: self.signingName, region: self.region.rawValue)
            let awsRequest = try self.createAWSRequest(
                        operation: operationName,
                        path: path,
                        httpMethod: httpMethod)
            return awsRequest.createHTTPRequest(signer: signer)
        }.flatMap { request in
            return self.invoke(request)
        }.flatMapThrowing { response in
            return try self.validate(operation: operationName, response: response)
        }
    }

    /// send a request with an input object and return a future with the output object generated from the response
    /// - parameters:
    ///     - operationName: Name of the AWS operation
    ///     - path: path to append to endpoint URL
    ///     - httpMethod: HTTP method to use ("GET", "PUT", "PUSH" etc)
    ///     - input: Input object
    /// - returns:
    ///     Future containing output object that completes when response is received
    public func send<Output: AWSDecodableShape, Input: AWSEncodableShape>(operation operationName: String, path: String, httpMethod: String, input: Input) -> EventLoopFuture<Output> {

        return credentialProvider.getCredential().flatMapThrowing { credential in
            let signer = AWSSigner(credentials: credential, name: self.signingName, region: self.region.rawValue)
            let awsRequest = try self.createAWSRequest(
                        operation: operationName,
                        path: path,
                        httpMethod: httpMethod,
                        input: input)
            return awsRequest.createHTTPRequest(signer: signer)
        }.flatMap { request in
            return self.invoke(request)
        }.flatMapThrowing { response in
            return try self.validate(operation: operationName, response: response)
        }
    }

    /// generate a signed URL
    /// - parameters:
    ///     - url : URL to sign
    ///     - httpMethod: HTTP method to use ("GET", "PUT", "PUSH" etc)
    ///     - expires: How long before the signed URL expires
    /// - returns:
    ///     A signed URL
    public func signURL(url: URL, httpMethod: String, expires: Int = 86400) -> EventLoopFuture<URL> {
        return signer.map { signer in signer.signURL(url: url, method: HTTPMethod(rawValue: httpMethod), expires: expires) }
    }
}

// request creator
extension AWSClient {

    var signer: EventLoopFuture<AWSSigner> {
        return credentialProvider.getCredential().map { credential in
            return AWSSigner(credentials: credential, name: self.signingName, region: self.region.rawValue)
        }
    }

    internal func createAWSRequest(operation operationName: String, path: String, httpMethod: String) throws -> AWSRequest {

        guard let url = URL(string: "\(endpoint)\(path)"), let _ = url.host else {
            throw AWSClient.ClientError.invalidURL("\(endpoint)\(path) must specify url host and scheme")
        }

        var headers: [String: Any] = [:]

        // set x-amz-target header
        if let target = amzTarget {
            headers["x-amz-target"] = "\(target).\(operationName)"
        }

        return try AWSRequest(
            region: region,
            url: url,
            serviceProtocol: serviceProtocol,
            operation: operationName,
            httpMethod: httpMethod,
            httpHeaders: headers,
            body: .empty
        ).applyMiddlewares(middlewares)
    }

    internal func createAWSRequest<Input: AWSEncodableShape>(operation operationName: String, path: String, httpMethod: String, input: Input) throws -> AWSRequest {
        var headers: [String: Any] = [:]
        var path = path
        var body: Body = .empty
        var queryParams: [(key:String, value:Any)] = []

        // validate input parameters
        try input.validate()

        guard let baseURL = URL(string: "\(endpoint)"), let _ = baseURL.host else {
            throw ClientError.invalidURL("\(endpoint) must specify url host and scheme")
        }

        // set x-amz-target header
        if let target = amzTarget {
            headers["x-amz-target"] = "\(target).\(operationName)"
        }

        // TODO should replace with Encodable
        let mirror = Mirror(reflecting: input)
        var memberVariablesCount = mirror.children.count - Input._encoding.count

        // extract header, query and uri params
        for encoding in Input._encoding {
            if let value = mirror.getAttribute(forKey: encoding.label) {
                switch encoding.location {
                case .header(let location):
                    headers[location] = value
                    
                case .querystring(let location):
                    switch value {
                    case let array as QueryEncodableArray:
                        array.queryEncoded.forEach { queryParams.append((key:location, value:$0)) }
                    case let dictionary as QueryEncodableDictionary:
                        dictionary.queryEncoded.forEach { queryParams.append($0) }
                    default:
                        queryParams.append((key:location, value:"\(value)"))
                    }
                    
                case .uri(let location):
                    path = path
                        .replacingOccurrences(of: "{\(location)}", with: "\(value)")
                        // percent-encode key which is part of the path
                        .replacingOccurrences(of: "{\(location)+}", with: "\(value)".addingPercentEncoding(withAllowedCharacters: .urlPathAllowed)!)
                    
                default:
                    memberVariablesCount += 1
                }
            }
        }

        switch serviceProtocol.type {
        case .json, .restjson:
            if let payload = (Input.self as? AWSShapeWithPayload.Type)?.payloadPath {
                if let payloadBody = mirror.getAttribute(forKey: payload) {
                    switch payloadBody {
                    case let awsPayload as AWSPayload:
                        body = .buffer(awsPayload.byteBuffer)
                    case let shape as AWSEncodableShape:
                        body = .json(try shape.encodeAsJSON())
                    default:
                        preconditionFailure("Cannot add this as a payload")
                    }
                } else {
                    body = .empty
                }
            } else {
                // only include the body if there are members that are output in the body.
                if memberVariablesCount > 0 {
                    body = .json(try input.encodeAsJSON())
                }
            }

        case .query:
            var dict = try input.encodeAsQuery()

            dict["Action"] = operationName
            dict["Version"] = apiVersion

            switch httpMethod {
            case "GET":
                queryParams.append(contentsOf: dict.map {(key:$0.key, value:$0)})
            default:
                if let urlEncodedQueryParams = urlEncodeQueryParams(fromDictionary: dict) {
                    body = .text(urlEncodedQueryParams)
                }
            }

        case .restxml:
            if let payload = (Input.self as? AWSShapeWithPayload.Type)?.payloadPath {
                if let payloadBody = mirror.getAttribute(forKey: payload) {
                    switch payloadBody {
                    case let awsPayload as AWSPayload:
                        body = .buffer(awsPayload.byteBuffer)
                    case let shape as AWSEncodableShape:
                        var rootName: String? = nil
                        // extract custom payload name
                        if let encoding = Input.getEncoding(for: payload), case .body(let locationName) = encoding.location {
                            rootName = locationName
                        }
                        body = .xml(try shape.encodeAsXML(rootName: rootName))
                    default:
                        preconditionFailure("Cannot add this as a payload")
                    }
                } else {
                    body = .empty
                }
            } else {
                // only include the body if there are members that are output in the body.
                if memberVariablesCount > 0 {
                    body = .xml(try input.encodeAsXML())
                }
            }

        case .other(let proto):
            switch proto.lowercased() {
            case "ec2":
                var params = try input.encodeAsQuery(flattenArrays: true)
                params["Action"] = operationName
                params["Version"] = apiVersion
                if let urlEncodedQueryParams = urlEncodeQueryParams(fromDictionary: params) {
                    body = .text(urlEncodedQueryParams)
                }
            default:
                break
            }
        }

        guard let parsedPath = URLComponents(string: path) else {
            throw ClientError.invalidURL("\(endpoint)\(path)")
        }

        // add queries from the parsed path to the query params list
        if let pathQueryItems = parsedPath.queryItems {
            for item in pathQueryItems {
                queryParams.append((key:item.name, value: item.value ?? ""))
            }
        }

        // Build URL. Don't use URLComponents as Foundation and AWS disagree on what should be percent encoded in the query values
        var urlString = "\(baseURL.absoluteString)\(parsedPath.path)"
        if queryParams.count > 0 {
            urlString.append("?")
            urlString.append(queryParams.sorted{$0.key < $1.key}.map{"\($0.key)=\(urlEncodeQueryParam("\($0.value)"))"}.joined(separator:"&"))
        }

        guard let url = URL(string: urlString) else {
            throw ClientError.invalidURL("\(urlString)")
        }

        return try AWSRequest(
            region: region,
            url: url,
            serviceProtocol: serviceProtocol,
            operation: operationName,
            httpMethod: httpMethod,
            httpHeaders: headers,
            body: body
        ).applyMiddlewares(middlewares)
    }

    static let queryAllowedCharacters = CharacterSet(charactersIn:"ABCDEFGHIJKLMNOPQRSTUVWXYZabcdefghijklmnopqrstuvwxyz0123456789-._~:/")

    fileprivate func urlEncodeQueryParam(_ value: String) -> String {
        return value.addingPercentEncoding(withAllowedCharacters: AWSClient.queryAllowedCharacters) ?? value
    }

    fileprivate func urlEncodeQueryParams(fromDictionary dict: [String:Any]) -> String? {
        guard dict.count > 0 else {return nil}
        var query = ""
        let keys = Array(dict.keys).sorted()

        for iterator in keys.enumerated() {
            let value = dict[iterator.element]
            query += iterator.element + "=" + (urlEncodeQueryParam(String(describing: value ?? "")))
            if iterator.offset < dict.count - 1 {
                query += "&"
            }
        }
        return query
    }
}

// response validator
extension AWSClient {

    /// Validate the operation response and return a response shape
    internal func validate<Output: AWSDecodableShape>(operation operationName: String, response: AWSHTTPResponse) throws -> Output {
        var raw: Bool = false
        var payloadKey: String? = (Output.self as? AWSShapeWithPayload.Type)?.payloadPath

        // if response has a payload with encoding info
        if let payloadPath = payloadKey, let encoding = Output.getEncoding(for: payloadPath) {
            // is payload raw
            if case .blob = encoding.shapeEncoding, (200..<300).contains(response.status.code) {
                raw = true
            }
            // get CodingKey string for payload to insert in output
            if let location = encoding.location, case .body(let name) = location {
                payloadKey = name
            }
        }

        var awsResponse = try AWSResponse(from: response, serviceProtocolType: serviceProtocol.type, raw: raw)

        // do we need to fix up the response before processing it
        for middleware in middlewares {
            awsResponse = try middleware.chain(response: awsResponse)
        }

        awsResponse = try hypertextApplicationLanguageProcess(response: awsResponse)

        let decoder = DictionaryDecoder()

        var outputDict: [String: Any] = [:]
        switch awsResponse.body {
        case .json(let data):
            outputDict = try JSONSerialization.jsonObject(with: data, options: []) as? [String: Any] ?? [:]
            // if payload path is set then the decode will expect the payload to decode to the relevant member variable
            if let payloadKey = payloadKey {
                outputDict = [payloadKey : outputDict]
            }

        case .xml(let node):
            var outputNode = node
            // if payload path is set then the decode will expect the payload to decode to the relevant member variable. Most CloudFront responses have this.
            if let payloadKey = payloadKey {
                // set output node name
                outputNode.name = payloadKey
                // create parent node and add output node and set output node to parent
                let parentNode = XML.Element(name: "Container")
                parentNode.addChild(outputNode)
                outputNode = parentNode
            } else if let child = node.children(of:.element)?.first as? XML.Element, (node.name == operationName + "Response" && child.name == operationName + "Result") {
                outputNode = child
            }

            // add header values to xmlnode as children nodes, so they can be decoded into the response object
            for (key, value) in awsResponse.headers {
                let headerParams = Output.headerParams
                if let index = headerParams.firstIndex(where: { $0.key.lowercased() == key.lowercased() }) {
                    guard let stringValue = value as? String else { continue }
                    let node = XML.Element(name: headerParams[index].key, stringValue: stringValue)
                    outputNode.addChild(node)
                }
            }
            // add status code to output dictionary
            if let statusCodeParam = Output.statusCodeParam {
                let node = XML.Element(name: statusCodeParam, stringValue: "\(response.status.code)")
                outputNode.addChild(node)
            }
            return try XMLDecoder().decode(Output.self, from: outputNode)

        case .buffer(let byteBuffer):
            if let payloadKey = payloadKey {
                // convert ByteBuffer to Data
                let data = byteBuffer.getData(at: byteBuffer.readerIndex, length: byteBuffer.readableBytes)
                outputDict[payloadKey] = data
            }
            decoder.dataDecodingStrategy = .raw

        case .text(let text):
            if let payloadKey = payloadKey {
                outputDict[payloadKey] = text
            }

        default:
            break
        }

        // add header values to output dictionary, so they can be decoded into the response object
        for (key, value) in awsResponse.headers {
            let headerParams = Output.headerParams
            if let index = headerParams.firstIndex(where: { $0.key.lowercased() == key.lowercased() }) {
                // check we can convert to a String. If not just put value straight into output dictionary
                guard let stringValue = value as? String else {
                    outputDict[headerParams[index].key] = value
                    continue
                }
                if let number = Double(stringValue) {
                    outputDict[headerParams[index].key] = number.truncatingRemainder(dividingBy: 1) == 0 ? Int(number) : number
                } else if let boolean = Bool(stringValue) {
                    outputDict[headerParams[index].key] = boolean
                } else {
                    outputDict[headerParams[index].key] = stringValue
                }
            }
        }
        // add status code to output dictionary
        if let statusCodeParam = Output.statusCodeParam {
            outputDict[statusCodeParam] = response.status.code
        }

        return try decoder.decode(Output.self, from: outputDict)
    }

    internal func createError(for response: AWSHTTPResponse) -> Error {
        do {
            let awsResponse = try AWSResponse(from: response, serviceProtocolType: serviceProtocol.type)
            struct XMLError: Codable, ErrorMessage {
                var code: String?
                var message: String

                private enum CodingKeys: String, CodingKey {
                    case code = "Code"
                    case message = "Message"
                }
            }
            struct QueryError: Codable, ErrorMessage {
                var code: String?
                var message: String

                private enum CodingKeys: String, CodingKey {
                    case code = "Code"
                    case message = "Message"
                }
            }
            struct JSONError: Codable, ErrorMessage {
                var code: String?
                var message: String

                private enum CodingKeys: String, CodingKey {
                    case code = "__type"
                    case message = "message"
                }
            }
            struct RESTJSONError: Codable, ErrorMessage {
                var code: String?
                var message: String

                private enum CodingKeys: String, CodingKey {
                    case code = "code"
                    case message = "message"
                }
            }

            var errorMessage: ErrorMessage? = nil

            switch serviceProtocol.type {
            case .query:
                guard case .xml(var element) = awsResponse.body else { break }
                if let errors = element.elements(forName: "Errors").first {
                    element = errors
                }
                guard let errorElement = element.elements(forName: "Error").first else { break }
                errorMessage = try? XMLDecoder().decode(QueryError.self, from: errorElement)

            case .restxml:
                guard case .xml(var element) = awsResponse.body else { break }
                if let error = element.elements(forName: "Error").first {
                    element = error
                }
                errorMessage = try? XMLDecoder().decode(XMLError.self, from: element)

            case .restjson:
                guard case .json(let data) = awsResponse.body else { break }
                errorMessage = try? JSONDecoder().decode(RESTJSONError.self, from: data)
                if errorMessage?.code == nil {
                    errorMessage?.code = awsResponse.headers["x-amzn-ErrorType"] as? String
                }

            case .json:
                guard case .json(let data) = awsResponse.body else { break }
                errorMessage = try? JSONDecoder().decode(JSONError.self, from: data)

            case .other(let service):
                if service == "ec2" {
                    guard case .xml(var element) = awsResponse.body else { break }
                    if let errors = element.elements(forName: "Errors").first {
                        element = errors
                    }
                    guard let errorElement = element.elements(forName: "Error").first else { break }
                    errorMessage = try? XMLDecoder().decode(QueryError.self, from: errorElement)
                }
                break
            }

            if let errorMessage = errorMessage, let code = errorMessage.code {
                for errorType in possibleErrorTypes {
                    if let error = errorType.init(errorCode: code, message: errorMessage.message) {
                        return error
                    }
                }
                if let error = AWSClientError(errorCode: code, message: errorMessage.message) {
                    return error
                }

                if let error = AWSServerError(errorCode: code, message: errorMessage.message) {
                    return error
                }

                return AWSResponseError(errorCode: code, message: errorMessage.message)
            }

            let rawBodyString = awsResponse.body.asString()
            return AWSError(statusCode: response.status, message: errorMessage?.message ?? "Unhandled Error. Response Code: \(response.status.code)", rawBody: rawBodyString ?? "")
        } catch {
            return error
        }
    }
}

protocol ErrorMessage {
    var code: String? {get set}
    var message: String {get set}
}

extension AWSClient.ClientError: CustomStringConvertible {
    public var description: String {
        switch self {
        case .invalidURL(let urlString):
            return """
            The request url \(urlString) is invalid format.
            This error is internal. So please make a issue on https://github.com/swift-aws/aws-sdk-swift/issues to solve it.
            """
        }
    }
}

protocol QueryEncodableArray {
    var queryEncoded: [String] { get }
}

extension Array : QueryEncodableArray {
    var queryEncoded: [String] { return self.map{ "\($0)" }}
}

protocol QueryEncodableDictionary {
    var queryEncoded: [(key:String, entry: String)] { get }
}

extension Dictionary : QueryEncodableDictionary {
    var queryEncoded: [(key:String, entry: String)] {
        return self.map{ (key:"\($0.key)", value:"\($0.value)") }
    }
}
<|MERGE_RESOLUTION|>--- conflicted
+++ resolved
@@ -33,7 +33,10 @@
         case invalidURL(String)
     }
 
-<<<<<<< HEAD
+    enum InternalError: Swift.Error {
+        case httpResponseError(AWSHTTPResponse)
+    }
+
     /// Specifies how `HTTPClient` will be created and establishes lifecycle ownership.
     public enum HTTPClientProvider {
         /// `HTTPClient` will be provided by the user. Owner of this group is responsible for its lifecycle. Any HTTPClient that conforms to
@@ -41,18 +44,6 @@
         case shared(AWSHTTPClient)
         /// `HTTPClient` will be created by the client. When `deinit` is called, created `HTTPClient` will be shut down as well.
         case createNew
-=======
-    enum InternalError: Swift.Error {
-        case httpResponseError(AWSHTTPResponse)
-    }
-
-    /// Specifies how `EventLoopGroup` will be created and establishes lifecycle ownership.
-    public enum EventLoopGroupProvider {
-        /// `EventLoopGroup` will be provided by the user. Owner of this group is responsible for its lifecycle.
-        case shared(EventLoopGroup)
-        /// `EventLoopGroup` will be created by the client. When `syncShutdown` is called, created `EventLoopGroup` will be shut down as well.
-        case useAWSClientShared
->>>>>>> 011d9f6f
     }
 
     let credentialProvider: CredentialProvider
@@ -84,24 +75,10 @@
 
     let httpClientProvider: HTTPClientProvider
 
-<<<<<<< HEAD
     /// EventLoopGroup used by AWSClient
     public var eventLoopGroup: EventLoopGroup { return httpClient.eventLoopGroup }
-=======
+
     let retryController: RetryController
-
-    private static let sharedEventLoopGroup: EventLoopGroup = createEventLoopGroup()
-
-    /// create an eventLoopGroup
-    static func createEventLoopGroup() -> EventLoopGroup {
-        #if canImport(Network)
-            if #available(OSX 10.15, iOS 12.0, tvOS 12.0, watchOS 6.0, *) {
-                return NIOTSEventLoopGroup()
-            }
-        #endif
-        return MultiThreadedEventLoopGroup(numberOfThreads: System.coreCount)
-    }
->>>>>>> 011d9f6f
 
     /// Initialize an AWSClient struct
     /// - parameters:
@@ -120,7 +97,6 @@
     ///     - retryCalculator: Object returning whether retries should be attempted. Possible options are NoRetry(), ExponentialRetry() or JitterRetry()
     ///     - middlewares: Array of middlewares to apply to requests and responses
     ///     - possibleErrorTypes: Array of possible error types that the client can throw
-<<<<<<< HEAD
     ///     - httpClientProvider: HTTPClient to use. Use `useAWSClientShared` if the client shall manage its own HTTPClient.
     public init(
         accessKeyId: String? = nil,
@@ -135,14 +111,11 @@
         endpoint: String? = nil,
         serviceEndpoints: [String: String] = [:],
         partitionEndpoint: String? = nil,
+        retryController: RetryController = NoRetry(), 
         middlewares: [AWSServiceMiddleware] = [],
         possibleErrorTypes: [AWSErrorType.Type]? = nil,
         httpClientProvider: HTTPClientProvider
     ) {
-=======
-    ///     - eventLoopGroupProvider: EventLoopGroup to use. Use `useAWSClientShared` if the client shall manage its own EventLoopGroup.
-    public init(accessKeyId: String? = nil, secretAccessKey: String? = nil, sessionToken: String? = nil, region givenRegion: Region?, amzTarget: String? = nil, service: String, signingName: String? = nil, serviceProtocol: ServiceProtocol, apiVersion: String, endpoint: String? = nil, serviceEndpoints: [String: String] = [:], partitionEndpoint: String? = nil, retryController: RetryController = NoRetry(), middlewares: [AWSServiceMiddleware] = [], possibleErrorTypes: [AWSErrorType.Type]? = nil, eventLoopGroupProvider: EventLoopGroupProvider) {
->>>>>>> 011d9f6f
         if let _region = givenRegion {
             region = _region
         }
@@ -208,7 +181,7 @@
             self.endpoint = "https://\(serviceHost)"
         }
     }
-    
+
     deinit {
         // if httpClient was created by AWSClient then it is required to shutdown the httpClient
         if case .createNew = httpClientProvider {
@@ -442,7 +415,7 @@
                 switch encoding.location {
                 case .header(let location):
                     headers[location] = value
-                    
+
                 case .querystring(let location):
                     switch value {
                     case let array as QueryEncodableArray:
@@ -452,13 +425,13 @@
                     default:
                         queryParams.append((key:location, value:"\(value)"))
                     }
-                    
+
                 case .uri(let location):
                     path = path
                         .replacingOccurrences(of: "{\(location)}", with: "\(value)")
                         // percent-encode key which is part of the path
                         .replacingOccurrences(of: "{\(location)+}", with: "\(value)".addingPercentEncoding(withAllowedCharacters: .urlPathAllowed)!)
-                    
+
                 default:
                     memberVariablesCount += 1
                 }
@@ -849,4 +822,4 @@
     var queryEncoded: [(key:String, entry: String)] {
         return self.map{ (key:"\($0.key)", value:"\($0.value)") }
     }
-}
+}