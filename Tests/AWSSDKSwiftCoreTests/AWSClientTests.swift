//
//  AWSClient.swift
//  AWSSDKSwift
//
//  Created by Jonathan McAllister on 2018/10/13.
//
//

<<<<<<< HEAD
import Foundation
import NIO
import NIOHTTP1
import XCTest
import AsyncHTTPClient
=======
import XCTest
import NIO
import NIOHTTP1
>>>>>>> 8ed77d97
@testable import AWSSDKSwiftCore

class AWSClientTests: XCTestCase {

    struct AWSHTTPResponseImpl: AWSHTTPResponse {
        let status: HTTPResponseStatus
        let headers: HTTPHeaders
        let body: ByteBuffer?

        init(status: HTTPResponseStatus, headers: HTTPHeaders, body: ByteBuffer?) {
            self.status = status
            self.headers = headers
            self.body = body
        }

        init(status: HTTPResponseStatus, headers: HTTPHeaders, bodyData: Data?) {
            var body: ByteBuffer? = nil
            if let bodyData = bodyData {
                body = ByteBufferAllocator().buffer(capacity: bodyData.count)
                body?.writeBytes(bodyData)
            }
            self.init(status: status, headers: headers, body: body)
        }
    }

    static var allTests : [(String, (AWSClientTests) -> () throws -> Void)] {
        return [
            ("testGetCredential", testGetCredential),
            ("testExpiredCredential", testExpiredCredential),
            ("testCreateAWSRequest", testCreateAWSRequest),
            ("testCreateNIORequest", testCreateNIORequest),
            ("testValidateCode", testValidateCode),
            ("testUnsignedClient", testUnsignedClient),
            ("testValidateXMLResponse", testValidateXMLResponse),
            ("testValidateXMLPayloadResponse", testValidateXMLPayloadResponse),
            ("testValidateXMLError", testValidateXMLError),
            ("testValidateJSONResponse", testValidateJSONResponse),
            ("testValidateJSONPayloadResponse", testValidateJSONPayloadResponse),
            ("testValidateJSONError", testValidateJSONError),
            ("testProcessHAL", testProcessHAL),
            ("testDataInJsonPayload", testDataInJsonPayload)
        ]
    }

    struct C: AWSShape {
        public static var _members: [AWSShapeMember] = [
            AWSShapeMember(label: "value", location: .header(locationName: "value"), required: true, type: .string)
        ]

        let value = "<html><body><a href=\"https://redsox.com\">Test</a></body></html>"

        private enum CodingKeys: String, CodingKey {
            case value = "Value"
        }
    }

    struct E: AWSShape {
        public static var _members: [AWSShapeMember] = [
            AWSShapeMember(label: "Member", required: true, type: .list),
        ]

        let Member = ["memberKey": "memberValue", "memberKey2" : "memberValue2"]

        private enum CodingKeys: String, CodingKey {
            case Member = "Member"
        }
    }

    struct F: AWSShape {
        public static let payloadPath: String? = "fooParams"

        public static var _members: [AWSShapeMember] = [
            AWSShapeMember(label: "Member", required: true, type: .list),
            AWSShapeMember(label: "fooParams", required: false, type: .structure),
        ]

        public let fooParams: E?

        public init(fooParams: E? = nil) {
            self.fooParams = fooParams
        }

        private enum CodingKeys: String, CodingKey {
            case fooParams = "fooParams"
        }
    }


    func testGetCredential() {
        let eventLoopGroup = MultiThreadedEventLoopGroup(numberOfThreads: 1)
        defer { XCTAssertNoThrow(try eventLoopGroup.syncShutdownGracefully()) }

        let sesClient = AWSClient(
            accessKeyId: "key",
            secretAccessKey: "secret",
            region: nil,
            service: "email",
            serviceProtocol: ServiceProtocol(type: .query),
            apiVersion: "2013-12-01",
            middlewares: [],
            eventLoopGroupProvider: .shared(eventLoopGroup)
        )

        do {
            let credentialForSignature = try sesClient.credentialProvider.getCredential().wait()
            XCTAssertEqual(credentialForSignature.accessKeyId, "key")
            XCTAssertEqual(credentialForSignature.secretAccessKey, "secret")
        } catch {
            XCTFail(error.localizedDescription)
        }
    }

    // this test only really works on Linux as it requires the MetaDataService. On mac it will just pass automatically
    func testExpiredCredential() {
        let client = AWSClient(
            region: .useast1,
            service: "email",
            serviceProtocol: ServiceProtocol(type: .query),
            apiVersion: "2013-12-01",
            eventLoopGroupProvider: .useAWSClientShared)

        do {
            let credentials = try client.credentialProvider.getCredential().wait()
            print(credentials)
        } catch NIO.ChannelError.connectTimeout(_) {
            // credentials request should fail and throw a timeout error as we are not running on a EC2/ECS instance
        } catch MetaDataServiceError.couldNotGetInstanceRoleName {
            // credentials request fails in a slightly different way on travis
        } catch {
            XCTFail(error.localizedDescription)
        }
    }

    struct G: AWSShape {
        public static let payloadPath: String? = "data"

        public static var members: [AWSShapeMember] = [
            AWSShapeMember(label: "data", required: true, type: .blob)
        ]

        public let data: Data

        public init(data: Data) {
            self.data = data
        }

        private enum CodingKeys: String, CodingKey {
        case data = "data"
        }
    }

    let sesClient = AWSClient(
        accessKeyId: "foo",
        secretAccessKey: "bar",
        region: nil,
        service: "email",
        serviceProtocol: ServiceProtocol(type: .query),
        apiVersion: "2013-12-01",
        middlewares: [AWSLoggingMiddleware()],
        eventLoopGroupProvider: .useAWSClientShared
    )

    let kinesisClient = AWSClient(
        accessKeyId: "foo",
        secretAccessKey: "bar",
        region: nil,
        amzTarget: "Kinesis_20131202",
        service: "kinesis",
        serviceProtocol: ServiceProtocol(type: .json, version: ServiceProtocol.Version(major: 1, minor: 1)),
        apiVersion: "2013-12-02",
        middlewares: [AWSLoggingMiddleware()],
        possibleErrorTypes: [KinesisErrorType.self],
        eventLoopGroupProvider: .useAWSClientShared
    )

    let s3Client = AWSClient(
        accessKeyId: "foo",
        secretAccessKey: "bar",
        region: nil,
        service: "s3",
        serviceProtocol: ServiceProtocol(type: .restxml),
        apiVersion: "2006-03-01",
        endpoint: nil,
        serviceEndpoints: ["us-west-2": "s3.us-west-2.amazonaws.com", "eu-west-1": "s3.eu-west-1.amazonaws.com", "us-east-1": "s3.amazonaws.com", "ap-northeast-1": "s3.ap-northeast-1.amazonaws.com", "s3-external-1": "s3-external-1.amazonaws.com", "ap-southeast-2": "s3.ap-southeast-2.amazonaws.com", "sa-east-1": "s3.sa-east-1.amazonaws.com", "ap-southeast-1": "s3.ap-southeast-1.amazonaws.com", "us-west-1": "s3.us-west-1.amazonaws.com"],
        partitionEndpoint: "us-east-1",
        middlewares: [AWSLoggingMiddleware()],
        possibleErrorTypes: [S3ErrorType.self],
        eventLoopGroupProvider: .useAWSClientShared
    )

    func testCreateAWSRequest() {
        let eventLoopGroup = MultiThreadedEventLoopGroup(numberOfThreads: 1)
        defer { XCTAssertNoThrow(try eventLoopGroup.syncShutdownGracefully()) }

        let input1 = C()
        let input2 = E()
        let input3 = F(fooParams: input2)

        do {
            let awsRequest = try sesClient.createAWSRequest(
                operation: "SendEmail",
                path: "/",
                httpMethod: "POST",
                input: input1
            )
            XCTAssertEqual(awsRequest.url.absoluteString, "\(sesClient.endpoint)/")
            XCTAssertEqual(String(describing: awsRequest.body), "text(\"Action=SendEmail&Value=%3Chtml%3E%3Cbody%3E%3Ca%20href%3D%22https://redsox.com%22%3ETest%3C/a%3E%3C/body%3E%3C/html%3E&Version=2013-12-01\")")
            let nioRequest: AWSHTTPRequest = awsRequest.toHTTPRequest()
            XCTAssertEqual(nioRequest.headers["Content-Type"][0], "application/x-www-form-urlencoded; charset=utf-8")
            XCTAssertEqual(nioRequest.method, HTTPMethod.POST)
        } catch {
            XCTFail(error.localizedDescription)
        }

        let kinesisClient = AWSClient(
            accessKeyId: "foo",
            secretAccessKey: "bar",
            region: nil,
            amzTarget: "Kinesis_20131202",
            service: "kinesis",
            serviceProtocol: ServiceProtocol(type: .json, version: ServiceProtocol.Version(major: 1, minor: 1)),
            apiVersion: "2013-12-02",
            middlewares: [],
            possibleErrorTypes: [KinesisErrorType.self],
            eventLoopGroupProvider: .shared(eventLoopGroup)
        )

        do {
            let awsRequest = try kinesisClient.createAWSRequest(
                operation: "PutRecord",
                path: "/",
                httpMethod: "POST",
                input: input2
            )
            XCTAssertEqual(awsRequest.url.absoluteString, "\(kinesisClient.endpoint)/")

            if let bodyAsData = awsRequest.body.asData(), let parsedBody = try JSONSerialization.jsonObject(with: bodyAsData, options: []) as? [String:Any] {
                if let member = parsedBody["Member"] as? [String:Any] {
                    if let memberKey = member["memberKey"] {
                        XCTAssertEqual(String(describing: memberKey), "memberValue")
                    } else {
                        XCTFail("Cannot parse memberKey")
                    }
                    if let memberKey2 = member["memberKey2"] {
                        XCTAssertEqual(String(describing: memberKey2), "memberValue2")
                    } else {
                      XCTFail("Cannot parse memberKey2")
                    }
                }

            }

            let nioRequest: AWSHTTPRequest = awsRequest.toHTTPRequest()
            XCTAssertEqual(nioRequest.headers["Content-Type"][0], "application/x-amz-json-1.1")
            XCTAssertEqual(nioRequest.method, HTTPMethod.POST)
        } catch {
            XCTFail(error.localizedDescription)
        }

        do {
            let awsRequest = try s3Client.createAWSRequest(
                operation: "ListObjectsV2",
                path: "/Bucket?list-type=2",
                httpMethod: "GET",
                input: input1
            )

            XCTAssertEqual(awsRequest.url.absoluteString, "https://s3.amazonaws.com/Bucket?list-type=2")
            let nioRequest: AWSHTTPRequest = awsRequest.toHTTPRequest()
            XCTAssertEqual(nioRequest.method, HTTPMethod.GET)
            XCTAssertEqual(nioRequest.body, nil)
        } catch {
            XCTFail(error.localizedDescription)
        }

        // encode for restxml
        //
        do {
            let awsRequest = try s3Client.createAWSRequest(
                operation: "payloadPath",
                path: "/Bucket?list-type=2",
                httpMethod: "POST",
                input: input3
            )

            XCTAssertNotNil(awsRequest.body)
            if let xmlData = awsRequest.body.asData() {
                let document = try XML.Document(data:xmlData)
                XCTAssertNotNil(document.rootElement())
                let payload = try XMLDecoder().decode(E.self, from: document.rootElement()!)
                XCTAssertEqual(payload.Member["memberKey2"], "memberValue2")
            }
            let nioRequest: AWSHTTPRequest = awsRequest.toHTTPRequest()
            XCTAssertEqual(nioRequest.method, HTTPMethod.POST)
        } catch {
            XCTFail(error.localizedDescription)
        }

        // encode for json
        //
        do {
            let awsRequest = try kinesisClient.createAWSRequest(
                operation: "PutRecord",
                path: "/",
                httpMethod: "POST",
                input: input3
            )
            XCTAssertNotNil(awsRequest.body)
            if let jsonData = awsRequest.body.asData() {
                let jsonBody = try! JSONSerialization.jsonObject(with: jsonData, options: .allowFragments) as! [String:Any]
                let fromJson = jsonBody["Member"]! as! [String: String]
                XCTAssertEqual(fromJson["memberKey"], "memberValue")
            }

        } catch {
            XCTFail(error.localizedDescription)
        }
    }

    func testCreateAwsRequestWithKeywordInHeader() {
        struct KeywordRequest: AWSShape {
            static var _members: [AWSShapeMember] = [
                AWSShapeMember(label: "repeat", location: .header(locationName: "repeat"), required: true, type: .string),
            ]
            let `repeat`: String
        }
        do {
            let request = KeywordRequest(repeat: "Repeat")
            let awsRequest = try s3Client.createAWSRequest(operation: "Keyword", path: "/", httpMethod: "POST", input: request)
            XCTAssertEqual(awsRequest.httpHeaders["repeat"] as? String, "Repeat")
        } catch {
            XCTFail(error.localizedDescription)
        }
    }

    func testCreateAwsRequestWithKeywordInQuery() {
        struct KeywordRequest: AWSShape {
            static var _members: [AWSShapeMember] = [
                AWSShapeMember(label: "self", location: .querystring(locationName: "self"), required: true, type: .string),
            ]
            let `self`: String
        }
        do {
            let request = KeywordRequest(self: "KeywordRequest")
            let awsRequest = try s3Client.createAWSRequest(operation: "Keyword", path: "/", httpMethod: "POST", input: request)
            XCTAssertEqual(awsRequest.url, URL(string:"https://s3.amazonaws.com/?self=KeywordRequest")!)
        } catch {
            XCTFail(error.localizedDescription)
        }
    }

    func testCreateNIORequest() {
        let eventLoopGroup = MultiThreadedEventLoopGroup(numberOfThreads: 1)
        defer { XCTAssertNoThrow(try eventLoopGroup.syncShutdownGracefully()) }

        let input2 = E()

        let kinesisClient = AWSClient(
            accessKeyId: "foo",
            secretAccessKey: "bar",
            region: nil,
            amzTarget: "Kinesis_20131202",
            service: "kinesis",
            serviceProtocol: ServiceProtocol(type: .json, version: ServiceProtocol.Version(major: 1, minor: 1)),
            apiVersion: "2013-12-02",
            middlewares: [],
            possibleErrorTypes: [KinesisErrorType.self],
            eventLoopGroupProvider: .shared(eventLoopGroup)
        )

        do {
            let awsRequest = try kinesisClient.createAWSRequest(
                operation: "PutRecord",
                path: "/",
                httpMethod: "POST",
                input: input2
            )

            let awsHTTPRequest: AWSHTTPRequest = kinesisClient.createHTTPRequest(awsRequest, signer: try kinesisClient.signer.wait())
            XCTAssertEqual(awsHTTPRequest.method, HTTPMethod.POST)
            if let host = awsHTTPRequest.headers.first(where: { $0.name == "Host" }) {
                XCTAssertEqual(host.value, "kinesis.us-east-1.amazonaws.com")
            }
            if let contentType = awsHTTPRequest.headers.first(where: { $0.name == "Content-Type" }) {
                XCTAssertEqual(contentType.value, "application/x-amz-json-1.1")
            }
            if let xAmzTarget = awsHTTPRequest.headers.first(where: { $0.name == "x-amz-target" }) {
                XCTAssertEqual(xAmzTarget.value, "Kinesis_20131202.PutRecord")
            }
        } catch {
            XCTFail(error.localizedDescription)
        }
    }

    func testUnsignedClient() {
        let input = E()
        let client = AWSClient(
            accessKeyId: "",
            secretAccessKey: "",
            region: .useast1,
            service: "s3",
            serviceProtocol: ServiceProtocol(type: .restxml),
            apiVersion: "2013-12-02",
            middlewares: [],
            eventLoopGroupProvider: .useAWSClientShared
        )

        do {
            let awsRequest = try client.createAWSRequest(
                operation: "CopyObject",
                path: "/",
                httpMethod: "PUT",
                input: input
            )

            let request: AWSHTTPRequest = client.createHTTPRequest(awsRequest, signer: try client.signer.wait())

            XCTAssertNil(request.headers["Authorization"].first)
        } catch {
            XCTFail(error.localizedDescription)
        }
    }
    func testValidateCode() {
        let response = AWSHTTPResponseImpl(
            status: .ok,
            headers: HTTPHeaders(),
            body: nil
        )
        do {
            try s3Client.validate(response: response)
        } catch {
            XCTFail(error.localizedDescription)
        }

        let failResponse = AWSHTTPResponseImpl(
            status: .forbidden,
            headers: HTTPHeaders(),
            body: nil
        )

        do {
            try s3Client.validate(response: failResponse)
            XCTFail("call to validateCode should throw an error")
        } catch {
            XCTAssertTrue(true)
        }
    }

    func testValidateXMLResponse() {
        class Output : AWSShape {
            let name : String
        }
        let responseBody = "<Output><name>hello</name></Output>"
        let awsHTTPResponse = AWSHTTPResponseImpl(
            status: .ok,
            headers: HTTPHeaders(),
            bodyData: responseBody.data(using: .utf8)!
        )
        do {
            let output : Output = try s3Client.validate(operation: "Output", response: awsHTTPResponse)
            XCTAssertEqual(output.name, "hello")
        } catch {
            XCTFail(error.localizedDescription)
        }
    }

    func testValidateXMLPayloadResponse() {
        class Output : AWSShape {
            static let payloadPath: String? = "name"
            let name : String
        }
        let response = AWSHTTPResponseImpl(
            status: .ok,
            headers: HTTPHeaders(),
            bodyData: "<name>hello</name>".data(using: .utf8)!
        )
        do {
            let output : Output = try s3Client.validate(operation: "Output", response: response)
            XCTAssertEqual(output.name, "hello")
        } catch {
            XCTFail(error.localizedDescription)
        }
    }

    func testValidateXMLError() {
        let response = AWSHTTPResponseImpl(
            status: .notFound,
            headers: HTTPHeaders(),
            bodyData: "<Error><Code>NoSuchKey</Code><Message>It doesn't exist</Message></Error>".data(using: .utf8)!
        )
        do {
            try s3Client.validate(response: response)
            XCTFail("Should not get here")
        } catch S3ErrorType.noSuchKey(let message) {
            XCTAssertEqual(message, "Message: It doesn't exist")
        } catch {
            XCTFail("Throwing the wrong error")
        }
    }

    func testValidateJSONResponse() {
        class Output : AWSShape {
            let name : String
        }
        let response = AWSHTTPResponseImpl(
            status: .ok,
            headers: HTTPHeaders(),
            bodyData: "{\"name\":\"hello\"}".data(using: .utf8)!
        )
        do {
            let output : Output = try kinesisClient.validate(operation: "Output", response: response)
            XCTAssertEqual(output.name, "hello")
        } catch {
            XCTFail(error.localizedDescription)
        }
    }

    func testValidateJSONPayloadResponse() {
        class Output2 : AWSShape {
            let name : String
        }
        class Output : AWSShape {
            static let payloadPath: String? = "output2"
            let output2 : Output2
        }
        let response = AWSHTTPResponseImpl(
            status: .ok,
            headers: HTTPHeaders(),
            bodyData: "{\"name\":\"hello\"}".data(using: .utf8)!
        )
        do {
            let output : Output = try kinesisClient.validate(operation: "Output", response: response)
            XCTAssertEqual(output.output2.name, "hello")
        } catch {
            XCTFail(error.localizedDescription)
        }
    }

    func testValidateJSONError() {
        let response = AWSHTTPResponseImpl(
            status: .notFound,
            headers: HTTPHeaders(),
            bodyData: "{\"__type\":\"ResourceNotFoundException\", \"message\": \"Donald Where's Your Troosers?\"}".data(using: .utf8)!
        )
        do {
            try kinesisClient.validate(response: response)
            XCTFail("Should not get here")
        } catch KinesisErrorType.resourceNotFoundException(let message) {
            XCTAssertEqual(message, "Donald Where's Your Troosers?")
        } catch {
            XCTFail("Throwing the wrong error")
        }
    }

<<<<<<< HEAD
=======
    func testProcessHAL() {
        class Output : AWSShape {
            public static var _members: [AWSShapeMember] = [
                AWSShapeMember(label: "s", required: true, type: .string),
                AWSShapeMember(label: "i", required: true, type: .integer)
            ]
            let s: String
            let i: Int
        }
        class Output2 : AWSShape {
            public static var _members: [AWSShapeMember] = [
                AWSShapeMember(label: "a", location: .body(locationName: "a"), required: true, type: .list),
                AWSShapeMember(label: "d", required: true, type: .double),
                AWSShapeMember(label: "b", required: true, type: .boolean),
            ]
            let a: [Output]
            let d: Double
            let b: Bool
        }
        let response = HTTPClient.Response(
            head: HTTPResponseHead(
                version: HTTPVersion(major: 1, minor: 1),
                status: HTTPResponseStatus(statusCode: 200),
                headers: ["Content-Type":"application/hal+json"]
            ),
            body: """
                {"_embedded": {"a": [{"s":"Hello", "i":1234}, {"s":"Hello2", "i":12345}]}, "d":3.14, "b":true}
                """.data(using: .utf8)!
        )
        do {
            let output : Output2 = try kinesisClient.validate(operation: "Output", response: response)
            XCTAssertEqual(output.a.count, 2)
            XCTAssertEqual(output.d, 3.14)
            XCTAssertEqual(output.a[1].s, "Hello2")
        } catch {
            XCTFail(error.localizedDescription)
        }
    }

>>>>>>> 8ed77d97
    func testDataInJsonPayload() {
        struct DataContainer: AWSShape {
            let data: Data
        }
        struct J: AWSShape {
            public static let payloadPath: String? = "dataContainer"
            public static var _members: [AWSShapeMember] = [
                AWSShapeMember(label: "dataContainer", required: false, type: .structure),
            ]
            let dataContainer: DataContainer
        }
        let input = J(dataContainer: DataContainer(data: Data("test data".utf8)))
        do {
            _ = try kinesisClient.createAWSRequest(
                operation: "PutRecord",
                path: "/",
                httpMethod: "POST",
                input: input
            )
        } catch {
            XCTFail(error.localizedDescription)
        }
    }
}

/// Error enum for Kinesis
public enum KinesisErrorType: AWSErrorType {
    case resourceNotFoundException(message: String?)
}

extension KinesisErrorType {
    public init?(errorCode: String, message: String?){
        var errorCode = errorCode
        if let index = errorCode.firstIndex(of: "#") {
            errorCode = String(errorCode[errorCode.index(index, offsetBy: 1)...])
        }
        switch errorCode {
        case "ResourceNotFoundException":
            self = .resourceNotFoundException(message: message)
        default:
            return nil
        }
    }

    public var description : String {
        switch self {
        case .resourceNotFoundException(let message):
            return "ResourceNotFoundException :\(message ?? "")"
        }
    }
}

/// Error enum for S3
public enum S3ErrorType: AWSErrorType {
    case noSuchKey(message: String?)
}

extension S3ErrorType {
    public init?(errorCode: String, message: String?){
        var errorCode = errorCode
        if let index = errorCode.firstIndex(of: "#") {
            errorCode = String(errorCode[errorCode.index(index, offsetBy: 1)...])
        }
        switch errorCode {
        case "NoSuchKey":
            self = .noSuchKey(message: message)
        default:
            return nil
        }
    }

    public var description : String {
        switch self {
        case .noSuchKey(let message):
            return "NoSuchKey :\(message ?? "")"
        }
    }
}<|MERGE_RESOLUTION|>--- conflicted
+++ resolved
@@ -6,17 +6,10 @@
 //
 //
 
-<<<<<<< HEAD
-import Foundation
+import XCTest
+import AsyncHTTPClient
 import NIO
 import NIOHTTP1
-import XCTest
-import AsyncHTTPClient
-=======
-import XCTest
-import NIO
-import NIOHTTP1
->>>>>>> 8ed77d97
 @testable import AWSSDKSwiftCore
 
 class AWSClientTests: XCTestCase {
@@ -146,7 +139,7 @@
         } catch MetaDataServiceError.couldNotGetInstanceRoleName {
             // credentials request fails in a slightly different way on travis
         } catch {
-            XCTFail(error.localizedDescription)
+            XCTFail("Unexpected error \(error)")
         }
     }
 
@@ -571,8 +564,6 @@
         }
     }
 
-<<<<<<< HEAD
-=======
     func testProcessHAL() {
         class Output : AWSShape {
             public static var _members: [AWSShapeMember] = [
@@ -592,15 +583,17 @@
             let d: Double
             let b: Bool
         }
+        var buffer = ByteBufferAllocator().buffer(capacity: 0)
+        buffer.writeString(
+            """
+            {"_embedded": {"a": [{"s":"Hello", "i":1234}, {"s":"Hello2", "i":12345}]}, "d":3.14, "b":true}
+            """
+        )
         let response = HTTPClient.Response(
-            head: HTTPResponseHead(
-                version: HTTPVersion(major: 1, minor: 1),
-                status: HTTPResponseStatus(statusCode: 200),
-                headers: ["Content-Type":"application/hal+json"]
-            ),
-            body: """
-                {"_embedded": {"a": [{"s":"Hello", "i":1234}, {"s":"Hello2", "i":12345}]}, "d":3.14, "b":true}
-                """.data(using: .utf8)!
+            host: "localhost",
+            status: .ok,
+            headers: ["Content-Type":"application/hal+json"],
+            body: buffer
         )
         do {
             let output : Output2 = try kinesisClient.validate(operation: "Output", response: response)
@@ -612,7 +605,6 @@
         }
     }
 
->>>>>>> 8ed77d97
     func testDataInJsonPayload() {
         struct DataContainer: AWSShape {
             let data: Data
