//
//  AWSClient.swift
//  AWSSDKSwift
//
//  Created by Jonathan McAllister on 2018/10/13.
//
//

import Foundation
import NIOHTTP1
import XCTest
@testable import AWSSDKSwiftCore

class AWSClientTests: XCTestCase {

    static var allTests : [(String, (AWSClientTests) -> () throws -> Void)] {
        return [
            ("testGetCredential", testGetCredential),
            ("testCreateAWSRequest", testCreateAWSRequest),
            ("testCreateNIORequest", testCreateNIORequest),
            ("testValidateCode", testValidateCode),
            ("testValidateXMLResponse", testValidateXMLResponse),
            ("testValidateXMLPayloadResponse", testValidateXMLPayloadResponse),
            ("testValidateXMLError", testValidateXMLError),
            ("testValidateJSONResponse", testValidateJSONResponse),
            ("testValidateJSONPayloadResponse", testValidateJSONPayloadResponse),
            ("testValidateJSONError", testValidateJSONError),
        ]
    }

    struct C: AWSShape {
        public static var _members: [AWSShapeMember] = [
            AWSShapeMember(label: "value", location: .header(locationName: "value"), required: true, type: .string)
        ]

        let value = "<html><body><a href=\"https://redsox.com\">Test</a></body></html>"

        private enum CodingKeys: String, CodingKey {
            case value = "Value"
        }
    }

    struct E: AWSShape {
        public static var _members: [AWSShapeMember] = [
            AWSShapeMember(label: "Member", required: true, type: .list),
        ]

        let Member = ["memberKey": "memberValue", "memberKey2" : "memberValue2"]

        private enum CodingKeys: String, CodingKey {
            case Member = "Member"
        }
    }

    struct F: AWSShape {
        public static let payloadPath: String? = "fooParams"

        public static var _members: [AWSShapeMember] = [
            AWSShapeMember(label: "Member", required: true, type: .list),
            AWSShapeMember(label: "fooParams", required: false, type: .structure),
        ]

        public let fooParams: E?

        public init(fooParams: E? = nil) {
            self.fooParams = fooParams
        }

        private enum CodingKeys: String, CodingKey {
            case fooParams = "fooParams"
        }
    }


    func testGetCredential() {
        let sesClient = AWSClient(
            accessKeyId: "key",
            secretAccessKey: "secret",
            region: nil,
            service: "email",
            serviceProtocol: ServiceProtocol(type: .query),
            apiVersion: "2013-12-01",
            middlewares: [],
            possibleErrorTypes: [SESErrorType.self]
        )

        do {
<<<<<<< HEAD
            let credentialForSignature = try sesClient.manageCredential().wait().credentials
=======
            let credentialForSignature = try sesClient.signer.manageCredential(eventLoopGroup: AWSClient.eventGroup).wait()
>>>>>>> b27d219f
            XCTAssertEqual(credentialForSignature.accessKeyId, "key")
            XCTAssertEqual(credentialForSignature.secretAccessKey, "secret")
        } catch {
            XCTFail(error.localizedDescription)
        }
    }

    struct G: AWSShape {
        public static let payloadPath: String? = "data"

        public static var members: [AWSShapeMember] = [
            AWSShapeMember(label: "data", required: true, type: .blob)
        ]

        public let data: Data

        public init(data: Data) {
            self.data = data
        }

        private enum CodingKeys: String, CodingKey {
        case data = "data"
        }
    }

    let sesClient = AWSClient(
        accessKeyId: "foo",
        secretAccessKey: "bar",
        region: nil,
        service: "email",
        serviceProtocol: ServiceProtocol(type: .query),
        apiVersion: "2013-12-01",
        middlewares: [AWSLoggingMiddleware()],
        possibleErrorTypes: [SESErrorType.self]
    )

    let kinesisClient = AWSClient(
        accessKeyId: "foo",
        secretAccessKey: "bar",
        region: nil,
        amzTarget: "Kinesis_20131202",
        service: "kinesis",
        serviceProtocol: ServiceProtocol(type: .json, version: ServiceProtocol.Version(major: 1, minor: 1)),
        apiVersion: "2013-12-02",
        middlewares: [AWSLoggingMiddleware()],
        possibleErrorTypes: [KinesisErrorType.self]
    )

    let s3Client = AWSClient(
        accessKeyId: "foo",
        secretAccessKey: "bar",
        region: nil,
        service: "s3",
        serviceProtocol: ServiceProtocol(type: .restxml),
        apiVersion: "2006-03-01",
        endpoint: nil,
        serviceEndpoints: ["us-west-2": "s3.us-west-2.amazonaws.com", "eu-west-1": "s3.eu-west-1.amazonaws.com", "us-east-1": "s3.amazonaws.com", "ap-northeast-1": "s3.ap-northeast-1.amazonaws.com", "s3-external-1": "s3-external-1.amazonaws.com", "ap-southeast-2": "s3.ap-southeast-2.amazonaws.com", "sa-east-1": "s3.sa-east-1.amazonaws.com", "ap-southeast-1": "s3.ap-southeast-1.amazonaws.com", "us-west-1": "s3.us-west-1.amazonaws.com"],
        partitionEndpoint: "us-east-1",
        middlewares: [AWSLoggingMiddleware()],
        possibleErrorTypes: [S3ErrorType.self]
    )

    func testCreateAWSRequest() {
        let input1 = C()
        let input2 = E()
        let input3 = F(fooParams: input2)

        do {
            let awsRequest = try sesClient.createAWSRequest(
                operation: "SendEmail",
                path: "/",
                httpMethod: "POST",
                input: input1
            )
            XCTAssertEqual(awsRequest.url.absoluteString, "\(sesClient.endpoint)/")
            XCTAssertEqual(String(describing: awsRequest.body), "text(\"Action=SendEmail&Value=%3Chtml%3E%3Cbody%3E%3Ca%20href%3D%22https://redsox.com%22%3ETest%3C/a%3E%3C/body%3E%3C/html%3E&Version=2013-12-01\")")
            let nioRequest: AWSHTTPClient.Request = try awsRequest.toHTTPRequest()
            XCTAssertEqual(nioRequest.head.headers["Content-Type"][0], "application/x-www-form-urlencoded; charset=utf-8")
            XCTAssertEqual(nioRequest.head.method, HTTPMethod.POST)
        } catch {
            XCTFail(error.localizedDescription)
        }

        let kinesisClient = AWSClient(
            accessKeyId: "foo",
            secretAccessKey: "bar",
            region: nil,
            amzTarget: "Kinesis_20131202",
            service: "kinesis",
            serviceProtocol: ServiceProtocol(type: .json, version: ServiceProtocol.Version(major: 1, minor: 1)),
            apiVersion: "2013-12-02",
            middlewares: [],
            possibleErrorTypes: [KinesisErrorType.self]
        )

        do {
            let awsRequest = try kinesisClient.createAWSRequest(
                operation: "PutRecord",
                path: "/",
                httpMethod: "POST",
                input: input2
            )
            XCTAssertEqual(awsRequest.url.absoluteString, "\(kinesisClient.endpoint)/")

            if let bodyAsData = awsRequest.body.asData(), let parsedBody = try JSONSerialization.jsonObject(with: bodyAsData, options: []) as? [String:Any] {
                if let member = parsedBody["Member"] as? [String:Any] {
                    if let memberKey = member["memberKey"] {
                        XCTAssertEqual(String(describing: memberKey), "memberValue")
                    } else {
                        XCTFail("Cannot parse memberKey")
                    }
                    if let memberKey2 = member["memberKey2"] {
                        XCTAssertEqual(String(describing: memberKey2), "memberValue2")
                    } else {
                      XCTFail("Cannot parse memberKey2")
                    }
                }

            }

            let nioRequest: AWSHTTPClient.Request = try awsRequest.toHTTPRequest()
            XCTAssertEqual(nioRequest.head.headers["Content-Type"][0], "application/x-amz-json-1.1")
            XCTAssertEqual(nioRequest.head.method, HTTPMethod.POST)
        } catch {
            XCTFail(error.localizedDescription)
        }

        do {
            let awsRequest = try s3Client.createAWSRequest(
                operation: "ListObjectsV2",
                path: "/Bucket?list-type=2",
                httpMethod: "GET",
                input: input1
            )

            XCTAssertEqual(awsRequest.url.absoluteString, "https://s3.amazonaws.com/Bucket?list-type=2")
            let nioRequest: AWSHTTPClient.Request = try awsRequest.toHTTPRequest()
            XCTAssertEqual(nioRequest.head.method, HTTPMethod.GET)
            XCTAssertEqual(nioRequest.body, nil)
        } catch {
            XCTFail(error.localizedDescription)
        }

        // encode for restxml
        //
        do {
            let awsRequest = try s3Client.createAWSRequest(
                operation: "payloadPath",
                path: "/Bucket?list-type=2",
                httpMethod: "POST",
                input: input3
            )

            XCTAssertNotNil(awsRequest.body)
            if let xmlData = awsRequest.body.asData() {
                let document = try XML.Document(data:xmlData)
                XCTAssertNotNil(document.rootElement())
                let payload = try XMLDecoder().decode(E.self, from: document.rootElement()!)
                XCTAssertEqual(payload.Member["memberKey2"], "memberValue2")
            }
            let nioRequest: AWSHTTPClient.Request = try awsRequest.toHTTPRequest()
            XCTAssertEqual(nioRequest.head.method, HTTPMethod.POST)
        } catch {
            XCTFail(error.localizedDescription)
        }

        // encode for json
        //
        do {
            let awsRequest = try kinesisClient.createAWSRequest(
                operation: "PutRecord",
                path: "/",
                httpMethod: "POST",
                input: input3
            )
            XCTAssertNotNil(awsRequest.body)
            if let jsonData = awsRequest.body.asData() {
                let jsonBody = try! JSONSerialization.jsonObject(with: jsonData, options: .allowFragments) as! [String:Any]
                let fromJson = jsonBody["Member"]! as! [String: String]
                XCTAssertEqual(fromJson["memberKey"], "memberValue")
            }

        } catch {
            XCTFail(error.localizedDescription)
        }
    }

    func testCreateNIORequest() {
        let input2 = E()

        let kinesisClient = AWSClient(
            accessKeyId: "foo",
            secretAccessKey: "bar",
            region: nil,
            amzTarget: "Kinesis_20131202",
            service: "kinesis",
            serviceProtocol: ServiceProtocol(type: .json, version: ServiceProtocol.Version(major: 1, minor: 1)),
            apiVersion: "2013-12-02",
            middlewares: [],
            possibleErrorTypes: [KinesisErrorType.self]
        )

        do {
            let awsRequest = try kinesisClient.createAWSRequest(
                operation: "PutRecord",
                path: "/",
                httpMethod: "POST",
                input: input2
            )

            let nioRequest: AWSHTTPClient.Request = try kinesisClient.createHTTPRequest(awsRequest, signer: kinesisClient.signer.value)
            XCTAssertEqual(nioRequest.head.method, HTTPMethod.POST)
            if let host = nioRequest.head.headers.first(where: { $0.name == "Host" }) {
                XCTAssertEqual(host.value, "kinesis.us-east-1.amazonaws.com")
            }
            if let contentType = nioRequest.head.headers.first(where: { $0.name == "Content-Type" }) {
                XCTAssertEqual(contentType.value, "application/x-amz-json-1.1")
            }
            if let xAmzTarget = nioRequest.head.headers.first(where: { $0.name == "x-amz-target" }) {
                XCTAssertEqual(xAmzTarget.value, "Kinesis_20131202.PutRecord")
            }

        } catch {
            XCTFail(error.localizedDescription)
        }
    }

    func testValidateCode() {
        let response = AWSHTTPClient.Response(
            head: HTTPResponseHead(
                version: HTTPVersion(major: 1, minor: 1),
                status: HTTPResponseStatus(statusCode: 200)
            ),
            body: Data()
        )
        do {
            try s3Client.validate(response: response)
        } catch {
            XCTFail(error.localizedDescription)
        }

        let failResponse = AWSHTTPClient.Response(
            head: HTTPResponseHead(
                version: HTTPVersion(major: 1, minor: 1),
                status: HTTPResponseStatus(statusCode: 403)
            ),
            body: Data()
        )

        do {
            try s3Client.validate(response: failResponse)
            XCTFail("call to validateCode should throw an error")
        } catch {
            XCTAssertTrue(true)
        }
    }

    func testValidateXMLResponse() {
        class Output : AWSShape {
            let name : String
        }
        let response = AWSHTTPClient.Response(
            head: HTTPResponseHead(
                version: HTTPVersion(major: 1, minor: 1),
                status: HTTPResponseStatus(statusCode: 200)
            ),
            body: "<Output><name>hello</name></Output>".data(using: .utf8)!
        )
        do {
            let output : Output = try s3Client.validate(operation: "Output", response: response)
            XCTAssertEqual(output.name, "hello")
        } catch {
            XCTFail(error.localizedDescription)
        }
    }

    func testValidateXMLPayloadResponse() {
        class Output : AWSShape {
            static let payloadPath: String? = "name"
            let name : String
        }
        let response = AWSHTTPClient.Response(
            head: HTTPResponseHead(
                version: HTTPVersion(major: 1, minor: 1),
                status: HTTPResponseStatus(statusCode: 200)
            ),
            body: "<name>hello</name>".data(using: .utf8)!
        )
        do {
            let output : Output = try s3Client.validate(operation: "Output", response: response)
            XCTAssertEqual(output.name, "hello")
        } catch {
            XCTFail(error.localizedDescription)
        }
    }

    func testValidateXMLError() {
        let response = AWSHTTPClient.Response(
            head: HTTPResponseHead(
                version: HTTPVersion(major: 1, minor: 1),
                status: HTTPResponseStatus(statusCode: 404)
            ),
            body: "<Error><Code>NoSuchKey</Code><Message>It doesn't exist</Message></Error>".data(using: .utf8)!
        )
        do {
            try s3Client.validate(response: response)
            XCTFail("Should not get here")
        } catch S3ErrorType.noSuchKey(let message) {
            XCTAssertEqual(message, "Message: It doesn't exist")
        } catch {
            XCTFail("Throwing the wrong error")
        }
    }

    func testValidateJSONResponse() {
        class Output : AWSShape {
            let name : String
        }
        let response = AWSHTTPClient.Response(
            head: HTTPResponseHead(
                version: HTTPVersion(major: 1, minor: 1),
                status: HTTPResponseStatus(statusCode: 200)
            ),
            body: "{\"name\":\"hello\"}".data(using: .utf8)!
        )
        do {
            let output : Output = try kinesisClient.validate(operation: "Output", response: response)
            XCTAssertEqual(output.name, "hello")
        } catch {
            XCTFail(error.localizedDescription)
        }
    }

    func testValidateJSONPayloadResponse() {
        class Output2 : AWSShape {
            let name : String
        }
        class Output : AWSShape {
            static let payloadPath: String? = "output2"
            let output2 : Output2
        }
        let response = AWSHTTPClient.Response(
            head: HTTPResponseHead(
                version: HTTPVersion(major: 1, minor: 1),
                status: HTTPResponseStatus(statusCode: 200)
            ),
            body: "{\"name\":\"hello\"}".data(using: .utf8)!
        )
        do {
            let output : Output = try kinesisClient.validate(operation: "Output", response: response)
            XCTAssertEqual(output.output2.name, "hello")
        } catch {
            XCTFail(error.localizedDescription)
        }
    }

    func testValidateJSONError() {
        let response = AWSHTTPClient.Response(
            head: HTTPResponseHead(
                version: HTTPVersion(major: 1, minor: 1),
                status: HTTPResponseStatus(statusCode: 404)
            ),
            body: "{\"__type\":\"ResourceNotFoundException\", \"message\": \"Donald Where's Your Troosers?\"}".data(using: .utf8)!
        )
        do {
            try kinesisClient.validate(response: response)
            XCTFail("Should not get here")
        } catch KinesisErrorType.resourceNotFoundException(let message) {
            XCTAssertEqual(message, "Donald Where's Your Troosers?")
        } catch {
            XCTFail("Throwing the wrong error")
        }
    }
}

/// Error enum for Kinesis
public enum KinesisErrorType: AWSErrorType {
    case resourceNotFoundException(message: String?)
}

extension KinesisErrorType {
    public init?(errorCode: String, message: String?){
        var errorCode = errorCode
        if let index = errorCode.firstIndex(of: "#") {
            errorCode = String(errorCode[errorCode.index(index, offsetBy: 1)...])
        }
        switch errorCode {
        case "ResourceNotFoundException":
            self = .resourceNotFoundException(message: message)
        default:
            return nil
        }
    }

    public var description : String {
        switch self {
        case .resourceNotFoundException(let message):
            return "ResourceNotFoundException :\(message ?? "")"
        }
    }
}

/// Error enum for SES
public enum SESErrorType: AWSErrorType {
    case messageRejected(message: String?)
}

extension SESErrorType {
    public init?(errorCode: String, message: String?){
        var errorCode = errorCode
        if let index = errorCode.firstIndex(of: "#") {
            errorCode = String(errorCode[errorCode.index(index, offsetBy: 1)...])
        }
        switch errorCode {
        case "MessageRejected":
            self = .messageRejected(message: message)
        default:
            return nil
        }
    }

    public var description : String {
        switch self {
        case .messageRejected(let message):
            return "MessageRejected :\(message ?? "")"
        }
    }
}

/// Error enum for S3
public enum S3ErrorType: AWSErrorType {
    case noSuchKey(message: String?)
}

extension S3ErrorType {
    public init?(errorCode: String, message: String?){
        var errorCode = errorCode
        if let index = errorCode.firstIndex(of: "#") {
            errorCode = String(errorCode[errorCode.index(index, offsetBy: 1)...])
        }
        switch errorCode {
        case "NoSuchKey":
            self = .noSuchKey(message: message)
        default:
            return nil
        }
    }

    public var description : String {
        switch self {
        case .noSuchKey(let message):
            return "NoSuchKey :\(message ?? "")"
        }
    }
}<|MERGE_RESOLUTION|>--- conflicted
+++ resolved
@@ -85,11 +85,7 @@
         )
 
         do {
-<<<<<<< HEAD
             let credentialForSignature = try sesClient.manageCredential().wait().credentials
-=======
-            let credentialForSignature = try sesClient.signer.manageCredential(eventLoopGroup: AWSClient.eventGroup).wait()
->>>>>>> b27d219f
             XCTAssertEqual(credentialForSignature.accessKeyId, "key")
             XCTAssertEqual(credentialForSignature.secretAccessKey, "secret")
         } catch {
