//
//  AWSClient.swift
//  AWSSDKSwift
//
//  Created by Jonathan McAllister on 2018/10/13.
//
//

import Foundation
import NIOHTTP1
import XCTest
@testable import AWSSDKSwiftCore

class AWSClientTests: XCTestCase {

    static var allTests : [(String, (AWSClientTests) -> () throws -> Void)] {
        return [
            ("testCreateAWSRequest", testCreateAWSRequest)
        ]
    }

    struct C: AWSShape {
        public static var members: [AWSShapeMember] = [
            AWSShapeMember(label: "value", required: true, type: .string)
        ]

        let value = "<html><body><a href=\"https://redsox.com\">Test</a></body></html>"
    }

    struct E: AWSShape {
<<<<<<< HEAD
      public static var members: [AWSShapeMember] = [
          AWSShapeMember(label: "Member", required: true, type: .list),
      ]

      let Member = ["memberKey": "memberValue", "memberKey2": "memberValue2"]
=======
        public static var members: [AWSShapeMember] = [
            AWSShapeMember(label: "Member", required: true, type: .list),
        ]

        let Member = ["memberKey": "memberValue", "memberKey2": "memberValue2"]

        private enum CodingKeys: String, CodingKey {
            case Member = "Member"
        }
    }

    struct F: AWSShape {
        public static let payloadPath: String? = "fooParams"

        public static var members: [AWSShapeMember] = [
            AWSShapeMember(label: "Member", required: true, type: .list),
            AWSShapeMember(label: "fooParams", required: false, type: .structure),
        ]

        public let fooParams: E?

        public init(fooParams: E? = nil) {
            self.fooParams = fooParams
        }

        private enum CodingKeys: String, CodingKey {
            case fooParams = "fooParams"
        }

>>>>>>> a9b93a3a
    }

    func testCreateAWSRequest() {
        let input1 = C()

        let sesClient = AWSClient(
            accessKeyId: "foo",
            secretAccessKey: "bar",
            region: nil,
            service: "email",
            serviceProtocol: ServiceProtocol(type: .query),
            apiVersion: "2013-12-01",
            middlewares: [],
            possibleErrorTypes: [SESErrorType.self]
        )

        do {
            let awsRequest = try sesClient.debugCreateAWSRequest(
                operation: "SendEmail",
                path: "/",
                httpMethod: "POST",
                input: input1
            )
            XCTAssertEqual(awsRequest.url.absoluteString, "\(sesClient.endpoint)/")
            XCTAssertEqual(String(describing: awsRequest.body), "text(\"Action=SendEmail&Version=2013-12-01&value=%3Chtml%3E%3Cbody%3E%3Ca%20href%3D%22https://redsox.com%22%3ETest%3C/a%3E%3C/body%3E%3C/html%3E\")")
            let nioRequest = try awsRequest.toNIORequest()
            XCTAssertEqual(nioRequest.head.headers["Content-Type"][0], "application/x-www-form-urlencoded")
        } catch {
            XCTFail(error.localizedDescription)
        }

        let input2 = E()

        let kinesisClient = AWSClient(
            accessKeyId: "foo",
            secretAccessKey: "bar",
            region: nil,
            amzTarget: "Kinesis_20131202",
            service: "kinesis",
            serviceProtocol: ServiceProtocol(type: .json, version: ServiceProtocol.Version(major: 1, minor: 1)),
            apiVersion: "2013-12-02",
            middlewares: [],
            possibleErrorTypes: [KinesisErrorType.self]
        )

        do {
            let awsRequest = try kinesisClient.debugCreateAWSRequest(
                operation: "PutRecord",
                path: "/",
                httpMethod: "POST",
                input: input2
            )
            XCTAssertEqual(awsRequest.url.absoluteString, "\(kinesisClient.endpoint)/")

            if let bodyAsData = try awsRequest.body.asData(), let parsedBody = try JSONSerialization.jsonObject(with: bodyAsData, options: []) as? [String:Any] {
                if let member = parsedBody["Member"] as? [String:Any] {
                    if let memberKey = member["memberKey"] {
                        XCTAssertEqual(String(describing: memberKey), "memberValue")
                    } else {
                        XCTFail("Cannot parse memberKey")
                    }
                    if let memberKey2 = member["memberKey2"] {
                        XCTAssertEqual(String(describing: memberKey2), "memberValue2")
                    } else {
                      XCTFail("Cannot parse memberKey2")
                    }
                }

            }

            let nioRequest = try awsRequest.toNIORequest()
            XCTAssertEqual(nioRequest.head.headers["Content-Type"][0], "application/x-amz-json-1.1")
        } catch {
            XCTFail(error.localizedDescription)
        }

        let s3Client = AWSClient(
            accessKeyId: "foo",
            secretAccessKey: "bar",
            region: nil,
            service: "s3",
            serviceProtocol: ServiceProtocol(type: .restxml),
            apiVersion: "2006-03-01",
            endpoint: nil,
            serviceEndpoints: ["us-west-2": "s3.us-west-2.amazonaws.com", "eu-west-1": "s3.eu-west-1.amazonaws.com", "us-east-1": "s3.amazonaws.com", "ap-northeast-1": "s3.ap-northeast-1.amazonaws.com", "s3-external-1": "s3-external-1.amazonaws.com", "ap-southeast-2": "s3.ap-southeast-2.amazonaws.com", "sa-east-1": "s3.sa-east-1.amazonaws.com", "ap-southeast-1": "s3.ap-southeast-1.amazonaws.com", "us-west-1": "s3.us-west-1.amazonaws.com"],
            partitionEndpoint: "us-east-1",
            middlewares: [],
            possibleErrorTypes: [S3ErrorType.self]
        )

        do {
            let awsRequest = try s3Client.debugCreateAWSRequest(
                operation: "ListObjectsV2",
                path: "/Bucket?list-type=2",
                httpMethod: "GET",
                input: input1
            )

            XCTAssertEqual(awsRequest.url.absoluteString, "https://s3.amazonaws.com/Bucket?list-type=2")
            _ = try awsRequest.toNIORequest()
        } catch {
            XCTFail(error.localizedDescription)
        }

        // encode Shape with payloadPath
        //
        let input2 = E()
        let input3 = F(fooParams: input2)

        // encode for restxml
        //
        do {
            let awsRequest = try s3Client.debugCreateAWSRequest(
                operation: "payloadPath",
                path: "/Bucket?list-type=2",
                httpMethod: "POST",
                input: input3
            )

            XCTAssertNotNil(awsRequest.body)
            if let xmlData = try awsRequest.body.asData() {
                let xmlNode = try XML2Parser(data: xmlData).parse()
                let json = XMLNodeSerializer(node: xmlNode).serializeToJSON()
                let json_data = json.data(using: .utf8)!
                let dict = try! JSONSerializer().serializeToDictionary(json_data)
                let fromJson = dict["E"]! as! [String: String]
                XCTAssertEqual(fromJson["MemberKey"], "memberValue")
            }
            _ = try awsRequest.toNIORequest()
        } catch {
            XCTFail(error.localizedDescription)
        }

        // encode for json
        //
        do {
            let awsRequest = try kinesisClient.debugCreateAWSRequest(
                operation: "PutRecord",
                path: "/",
                httpMethod: "POST",
                input: input3
            )
            XCTAssertNotNil(awsRequest.body)
            if let jsonData = try awsRequest.body.asData() {
                let jsonBody = try! JSONSerialization.jsonObject(with: jsonData, options: .allowFragments) as! [String:Any]
                let fromJson = jsonBody["Member"]! as! [String: String]
                XCTAssertEqual(fromJson["memberKey"], "memberValue")
            }

        } catch {
            XCTFail(error.localizedDescription)
        }
    }

    func testCreateNIORequest() {
        let input2 = E()

        let kinesisClient = AWSClient(
            accessKeyId: "foo",
            secretAccessKey: "bar",
            region: nil,
            amzTarget: "Kinesis_20131202",
            service: "kinesis",
            serviceProtocol: ServiceProtocol(type: .json, version: ServiceProtocol.Version(major: 1, minor: 1)),
            apiVersion: "2013-12-02",
            middlewares: [],
            possibleErrorTypes: [KinesisErrorType.self]
        )

        do {
            let awsRequest = try kinesisClient.debugCreateAWSRequest(
                operation: "PutRecord",
                path: "/",
                httpMethod: "POST",
                input: input2
            )

            let nioRequest = try kinesisClient.createNioRequest(awsRequest)
            if let host = nioRequest.head.headers.first(where: { $0.name == "Host" }) {
                XCTAssertEqual(host.value, "kinesis.us-east-1.amazonaws.com")
            }
            if let contentType = nioRequest.head.headers.first(where: { $0.name == "Content-Type" }) {
                XCTAssertEqual(contentType.value, "application/x-amz-json-1.1")
            }
            if let xAmzTarget = nioRequest.head.headers.first(where: { $0.name == "x-amz-target" }) {
                XCTAssertEqual(xAmzTarget.value, "Kinesis_20131202.PutRecord")
            }

        } catch {
            XCTFail(error.localizedDescription)
        }
    }

}

/// Error enum for Kinesis
public enum KinesisErrorType: AWSErrorType {
    case resourceNotFoundException(message: String?)
}

extension KinesisErrorType {
    public init?(errorCode: String, message: String?){
        var errorCode = errorCode
        if let index = errorCode.index(of: "#") {
            errorCode = String(errorCode[errorCode.index(index, offsetBy: 1)...])
        }
        switch errorCode {
        case "ResourceNotFoundException":
            self = .resourceNotFoundException(message: message)
        default:
            return nil
        }
    }
}

/// Error enum for SES
public enum SESErrorType: AWSErrorType {
    case messageRejected(message: String?)
}

extension SESErrorType {
    public init?(errorCode: String, message: String?){
        var errorCode = errorCode
        if let index = errorCode.index(of: "#") {
            errorCode = String(errorCode[errorCode.index(index, offsetBy: 1)...])
        }
        switch errorCode {
        case "MessageRejected":
            self = .messageRejected(message: message)
        default:
            return nil
        }
    }
}

/// Error enum for S3
public enum S3ErrorType: AWSErrorType {
    case noSuchKey(message: String?)
}

extension S3ErrorType {
  public init?(errorCode: String, message: String?){
      var errorCode = errorCode
      if let index = errorCode.index(of: "#") {
          errorCode = String(errorCode[errorCode.index(index, offsetBy: 1)...])
      }
      switch errorCode {
      case "NoSuchKey":
          self = .noSuchKey(message: message)
      default:
          return nil
      }
  }
}<|MERGE_RESOLUTION|>--- conflicted
+++ resolved
@@ -28,13 +28,6 @@
     }
 
     struct E: AWSShape {
-<<<<<<< HEAD
-      public static var members: [AWSShapeMember] = [
-          AWSShapeMember(label: "Member", required: true, type: .list),
-      ]
-
-      let Member = ["memberKey": "memberValue", "memberKey2": "memberValue2"]
-=======
         public static var members: [AWSShapeMember] = [
             AWSShapeMember(label: "Member", required: true, type: .list),
         ]
@@ -63,8 +56,6 @@
         private enum CodingKeys: String, CodingKey {
             case fooParams = "fooParams"
         }
-
->>>>>>> a9b93a3a
     }
 
     func testCreateAWSRequest() {
@@ -96,7 +87,7 @@
             XCTFail(error.localizedDescription)
         }
 
-        let input2 = E()
+        var input2 = E()
 
         let kinesisClient = AWSClient(
             accessKeyId: "foo",
@@ -171,7 +162,7 @@
 
         // encode Shape with payloadPath
         //
-        let input2 = E()
+        input2 = E()
         let input3 = F(fooParams: input2)
 
         // encode for restxml
