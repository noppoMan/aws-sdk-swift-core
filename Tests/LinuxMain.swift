--- conflicted
+++ resolved
@@ -7,11 +7,8 @@
     testCase(DictionaryEncoderTests.allTests),
     testCase(HTTPClientTests.allTests),
     testCase(MetaDataServiceTests.allTests),
-<<<<<<< HEAD
     testCase(PaginateTests.allTests),
-=======
     testCase(PerformanceTests.allTests),
->>>>>>> 8ed77d97
     testCase(SerializersTests.allTests),
     testCase(SignersV4Tests.allTests),
     testCase(TimeStampTests.allTests),
